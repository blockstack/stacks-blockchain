#!/usr/bin/env python2
# -*- coding: utf-8 -*-
"""
    Blockstack
    ~~~~~
    copyright: (c) 2014-2015 by Halfmoon Labs, Inc.
    copyright: (c) 2016 by Blockstack.org

    This file is part of Blockstack

    Blockstack is free software: you can redistribute it and/or modify
    it under the terms of the GNU General Public License as published by
    the Free Software Foundation, either version 3 of the License, or
    (at your option) any later version.

    Blockstack is distributed in the hope that it will be useful,
    but WITHOUT ANY WARRANTY; without even the implied warranty of
    MERCHANTABILITY or FITNESS FOR A PARTICULAR PURPOSE.  See the
    GNU General Public License for more details.
    You should have received a copy of the GNU General Public License
    along with Blockstack. If not, see <http://www.gnu.org/licenses/>.
"""

import os
import sys
import signal
import json
import traceback
import time
import socket
import math
import random
import shutil
import binascii
import atexit
import threading
import errno
import blockstack_zones
import keylib
import base64
import gc
import imp
import argparse
import jsonschema
from jsonschema import ValidationError

import xmlrpclib
from SimpleXMLRPCServer import SimpleXMLRPCServer, SimpleXMLRPCRequestHandler
import SocketServer


import virtualchain
from virtualchain.lib.hashing import *

log = virtualchain.get_logger("blockstack-core")

from lib import get_db_state
from lib.client import BlockstackRPCClient
from lib.client import ping as blockstack_ping
from lib.client import OP_HEX_PATTERN, OP_CONSENSUS_HASH_PATTERN, OP_ADDRESS_PATTERN, OP_BASE64_EMPTY_PATTERN
from lib.config import REINDEX_FREQUENCY, BLOCKSTACK_TEST, default_bitcoind_opts, is_subdomains_enabled
from lib.util import url_to_host_port, atlas_inventory_to_string, daemonize, make_DID, parse_DID
from lib import *
from lib.storage import *
from lib.atlas import *
from lib.fast_sync import *
from lib.schemas import GENESIS_BLOCK_SCHEMA
from lib.rpc import BlockstackAPIEndpoint
from lib.subdomains import (subdomains_init, SubdomainNotFound, get_subdomain_info, get_subdomain_history,
                            get_DID_subdomain, get_subdomains_owned_by_address, get_subdomain_DID_info,
                            get_all_subdomains, get_subdomains_count, get_subdomain_resolver)

import lib.nameset.virtualchain_hooks as virtualchain_hooks
import lib.config as config

# stop common XML attacks
from defusedxml import xmlrpc
xmlrpc.MAX_DATA = MAX_RPC_LEN
xmlrpc.monkey_patch()

# global variables, for use with the RPC server
bitcoind = None
rpc_server = None
api_server = None
gc_thread = None

GC_EVENT_THRESHOLD = 15

def get_bitcoind( new_bitcoind_opts=None, reset=False, new=False ):
   """
   Get or instantiate our bitcoind client.
   Optionally re-set the bitcoind options.
   """
   global bitcoind

   if reset:
       bitcoind = None

   elif not new and bitcoind is not None:
      return bitcoind

   if new or bitcoind is None:
      if new_bitcoind_opts is not None:
         set_bitcoin_opts( new_bitcoind_opts )

      bitcoin_opts = get_bitcoin_opts()
      new_bitcoind = None
      try:

         try:
             new_bitcoind = virtualchain.connect_bitcoind( bitcoin_opts )
         except KeyError, ke:
             log.exception(ke)
             log.error("Invalid configuration: %s" % bitcoin_opts)
             return None

         if new:
             return new_bitcoind

         else:
             # save for subsequent reuse
             bitcoind = new_bitcoind
             return bitcoind

      except Exception, e:
         log.exception( e )
         return None


def get_pidfile_path(working_dir):
   """
   Get the PID file path.
   """
   pid_filename = virtualchain_hooks.get_virtual_chain_name() + ".pid"
   return os.path.join( working_dir, pid_filename )


def put_pidfile( pidfile_path, pid ):
    """
    Put a PID into a pidfile
    """
    with open( pidfile_path, "w" ) as f:
        f.write("%s" % pid)
        os.fsync(f.fileno())

    return


def get_logfile_path(working_dir):
   """
   Get the logfile path for our service endpoint.
   """
   logfile_filename = virtualchain_hooks.get_virtual_chain_name() + ".log"
   return os.path.join( working_dir, logfile_filename )


def get_index_range(working_dir):
    """
    Get the bitcoin block index range.
    Mask connection failures with timeouts.
    Always try to reconnect.

    The last block will be the last block to search for names.
    This will be NUM_CONFIRMATIONS behind the actual last-block the
    cryptocurrency node knows about.
    """

    bitcoind_session = get_bitcoind(new=True)
    assert bitcoind_session is not None

    first_block = None
    last_block = None
    wait = 1.0
    while last_block is None and is_running():

        first_block, last_block = virtualchain.get_index_range('bitcoin', bitcoind_session, virtualchain_hooks, working_dir)

        if first_block is None or last_block is None:

            # try to reconnnect
            log.error("Reconnect to bitcoind in {} seconds".format(wait))
            time.sleep(wait)
            wait = min(wait * 2.0 + random.random() * wait, 60)

            bitcoind_session = get_bitcoind( new=True )
            continue

        else:
            return first_block, last_block - NUM_CONFIRMATIONS


def rpc_traceback():
    exception_data = traceback.format_exc().splitlines()
    return {
        "error": exception_data[-1],
        "traceback": exception_data
    }


def get_name_cost( db, name ):
    """
    Get the cost of a name, given the fully-qualified name.
    Do so by finding the namespace it belongs to (even if the namespace is being imported).

    Return {'amount': ..., 'units': ...} on success
    Return None if the namespace has not been declared
    """
    lastblock = db.lastblock
    namespace_id = get_namespace_from_name( name )
    if namespace_id is None or len(namespace_id) == 0:
        log.debug("No namespace '%s'" % namespace_id)
        return None

    namespace = db.get_namespace( namespace_id )
    if namespace is None:
        # maybe importing?
        log.debug("Namespace '{}' is being revealed".format(namespace_id))
        namespace = db.get_namespace_reveal( namespace_id )

    if namespace is None:
        # no such namespace
        log.debug("No namespace '%s'" % namespace_id)
        return None

    name_fee = price_name( get_name_from_fq_name( name ), namespace, lastblock )
    name_fee_units = None

    if namespace['version'] == NAMESPACE_VERSION_PAY_WITH_STACKS:
        name_fee_units = TOKEN_TYPE_STACKS
    else:
        name_fee_units = 'BTC'

    name_fee = int(math.ceil(name_fee))
    log.debug("Cost of '%s' at %s is %s units of %s" % (name, lastblock, name_fee, name_fee_units))

    return {'amount': name_fee, 'units': name_fee_units}


def get_namespace_cost( db, namespace_id ):
    """
    Get the cost of a namespace.
    Returns {'amount': ..., 'units': ..., 'namespace': ...}
    """
    lastblock = db.lastblock
    namespace_units = get_epoch_namespace_price_units(lastblock)
    namespace_fee = price_namespace( namespace_id, lastblock, namespace_units )
    
    # namespace might exist
    namespace = db.get_namespace( namespace_id )
    namespace_fee = int(math.ceil(namespace_fee))

    return {'amount': namespace_fee, 'units': namespace_units, 'namespace': namespace}


class BlockstackdRPCHandler(SimpleXMLRPCRequestHandler):
    """
    Dispatcher to properly instrument calls and do
    proper deserialization and request-size limiting.
    """

    MAX_REQUEST_SIZE = 512 * 1024   # 500KB

    def do_POST(self):
        """
        Based on the original, available at https://github.com/python/cpython/blob/2.7/Lib/SimpleXMLRPCServer.py

        Only difference is that it denies requests bigger than a certain size.

        Handles the HTTP POST request.
        Attempts to interpret all HTTP POST requests as XML-RPC calls,
        which are forwarded to the server's _dispatch method for handling.
        """

        # Check that the path is legal
        if not self.is_rpc_path_valid():
            self.report_404()
            return

        # reject gzip, so size-caps will work
        encoding = self.headers.get("content-encoding", "identity").lower()
        if encoding != 'identity':
            log.error("Reject request with encoding '{}'".format(encoding))
            self.send_response(501, "encoding %r not supported" % encoding)
            return

        try:
            size_remaining = int(self.headers["content-length"])
            if size_remaining > self.MAX_REQUEST_SIZE:
                if os.environ.get("BLOCKSTACK_DEBUG") == "1":
                    log.error("Request is too big!")

                self.send_response(400)
                self.send_header('Content-length', '0')
                self.end_headers()
                return

            if os.environ.get("BLOCKSTACK_DEBUG") == "1":
                log.debug("Message is small enough to parse ({} bytes)".format(size_remaining))

            # Get arguments by reading body of request.
            # never read more than our max size
            L = []
            while size_remaining:
                chunk_size = min(size_remaining, self.MAX_REQUEST_SIZE)
                chunk = self.rfile.read(chunk_size)
                if not chunk:
                    break
                L.append(chunk)
                size_remaining -= len(L[-1])

            data = ''.join(L)

            data = self.decode_request_content(data)
            if data is None:
                return #response has been sent

            # In previous versions of SimpleXMLRPCServer, _dispatch
            # could be overridden in this class, instead of in
            # SimpleXMLRPCDispatcher. To maintain backwards compatibility,
            # check to see if a subclass implements _dispatch and dispatch
            # using that method if present.
            response = self.server._marshaled_dispatch(
                    data, getattr(self, '_dispatch', None), self.path
                )

        except Exception, e: # This should only happen if the module is buggy
            # internal error, report as HTTP server error
            self.send_response(500)
            self.send_header("Content-length", "0")
            self.end_headers()

        else:
            # got a valid XML RPC response
            self.send_response(200)
            self.send_header("Content-type", "text/xml")
            if self.encode_threshold is not None:
                if len(response) > self.encode_threshold:
                    q = self.accept_encodings().get("gzip", 0)
                    if q:
                        try:
                            response = xmlrpclib.gzip_encode(response)
                            self.send_header("Content-Encoding", "gzip")
                        except NotImplementedError:
                            pass

            self.send_header("Content-length", str(len(response)))
            self.end_headers()
            self.wfile.write(response)


    def _dispatch(self, method, params):
        global gc_thread
        gc_thread.gc_event()

        try:
            con_info = {
                "client_host": self.client_address[0],
                "client_port": RPC_SERVER_PORT
            }

            params_fmt = ','.join(str(p) for p in params)
            if len(params_fmt) > 100:
                params_fmt = params_fmt[:100] + '...'

            # if this is running as part of the atlas network simulator,
            # then for methods whose first argument is 'atlas_network', then
            # the second argument is always the simulated client host/port
            # (for atlas-specific methods)
            if os.environ.get("BLOCKSTACK_ATLAS_NETWORK_SIMULATION", None) == "1" and len(params) > 0 and params[0] == 'atlas_network':

                client_hostport = params[1]
                params = params[3:]
                params_fmt = ','.join(str(p) for p in params)
                if len(params_fmt) > 100:
                    params_fmt = params_fmt[:100] + '...'

                log.debug("Reformatting '%s(%s)' as atlas network simulator call" % (method, params_fmt))

                con_info = {}

                if client_hostport is not None:
                    client_host, client_port = url_to_host_port( client_hostport )
                    con_info = {
                        "client_host": client_host,
                        "client_port": client_port
                    }

                else:
                    con_info = {
                        "client_host": "",
                        "client_port": 0
                    }

                log.debug("Inbound RPC begin %s(%s) (from atlas simulator)" % ("rpc_" + str(method), params))

            else:
                if os.environ.get("BLOCKSTACK_ATLAS_NETWORK_SIMULATION", None) == "1":
                    log.debug("Inbound RPC begin %s(%s) from %s" % ("rpc_" + str(method), params_fmt, self.client_address[0]))
                else:
                    log.debug("RPC %s(%s) begin from %s" % ("rpc_" + str(method), params_fmt, self.client_address[0]))

            res = None
            with self.server.rpc_guard:
                # RPC calls should be sequential to ensure database integrity 
                if BLOCKSTACK_TEST:
                    log.debug('RPC thread enter {}'.format(threading.current_thread().ident))

                res = self.server.funcs["rpc_" + str(method)](*params, **con_info)

                if BLOCKSTACK_TEST:
                    log.debug('RPC thread exit {}'.format(threading.current_thread().ident))

            if 'deprecated' in res and res['deprecated']:
                log.warn("DEPRECATED method call {} from {}".format(method, self.client_address[0]))

            # lol jsonrpc within xmlrpc
            ret = json.dumps(res)

            if os.environ.get("BLOCKSTACK_ATLAS_NETWORK_SIMULATION", None) == "1":
                log.debug("Inbound RPC end %s(%s) from %s" % ("rpc_" + str(method), params_fmt, self.client_address[0]))
            else:
                log.debug("RPC %s(%s) end from %s" % ("rpc_" + str(method), params_fmt, self.client_address[0]))

            return ret
        except Exception, e:
            print >> sys.stderr, "\n\n%s(%s)\n%s\n\n" % ("rpc_" + str(method), params_fmt, traceback.format_exc())
            return json.dumps(rpc_traceback())


class BoundedThreadingMixIn(object):
    """
    Bounded threading mix-in, based on the original SocketServer.ThreadingMixIn
    (from https://github.com/python/cpython/blob/master/Lib/socketserver.py).

    Only difference between this and the original is that this will reject
    requests after a certain number of threads exist.
    """

    _threads = None
    _thread_guard = threading.Lock()
    _close = False

    def process_request_thread(self, request, client_address):
        """
        Same as in BaseServer but as a thread.
        In addition, exception handling is done here.
        """
        global gc_thread

        try:
            self.finish_request(request, client_address)
        except Exception:
            self.handle_error(request, client_address)
        finally:
            self.shutdown_request(request)

        shutdown_thread = False
        with self._thread_guard:
            if threading.current_thread().ident in self._threads:
                del self._threads[threading.current_thread().ident]
                shutdown_thread = True

                if BLOCKSTACK_TEST:
                    log.debug('{} active threads (removed {})'.format(len(self._threads), threading.current_thread().ident))

        if shutdown_thread:
            # count this towards our preemptive garbage collection
            gc_thread.gc_event()


    def process_request(self, request, client_address):
        """
        Start a new thread to process the request.
        """
        t = threading.Thread(target = self.process_request_thread,
                             args = (request, client_address))

        t.daemon = False

        with self._thread_guard:
            if self._close:
                # server is done. do not make more threads
                self.shutdown_request(request)
                return 

            if self._threads is None:
                self._threads = {}

            if len(self._threads) + 1 > MAX_RPC_THREADS:
                # overloaded
                log.warning("Too many outstanding requests ({})".format(len(self._threads)))
                self.shutdown_request(request)
                return

            t.start()

            self._threads[t.ident] = t

            if BLOCKSTACK_TEST:
                log.debug('{} active threads (added {})'.format(len(self._threads), t.ident))


    def server_close(self):
        super(BoundedThreadingMixIn, self).server_close()

        with self._thread_guard:
            threads = self._threads
            self._threads = None
            self._close = True

        if threads:
            for thread_id in threads.keys():
                threads[thread_id].join()


class BlockstackdRPC(BoundedThreadingMixIn, SimpleXMLRPCServer):
    """
    Blockstackd RPC server, used for querying
    the name database and the blockchain peer.

    Methods that start with rpc_* will be registered
    as RPC methods.
    """

    def __init__(self, working_dir, host='0.0.0.0', port=config.RPC_SERVER_PORT, subdomain_index=None, handler=BlockstackdRPCHandler ):
        log.info("Serving database state from {}".format(working_dir))
        log.info("Listening on %s:%s" % (host, port))
        SimpleXMLRPCServer.__init__( self, (host, port), handler, allow_none=True )
        
        self.working_dir = working_dir

        # register methods
        for attr in dir(self):
            if attr.startswith("rpc_"):
                method = getattr(self, attr)
                if callable(method) or hasattr(method, '__call__'):
                    self.register_function( method )
        
        # cache bitcoind info until we reindex, or a blocktime has passed
        self.cache = {}

        # remember how long ago we reached the given block height
        self.last_indexing_time = time.time()

        # subdomain indexer handle
        self.subdomain_index = subdomain_index

        self.rpc_guard = threading.Lock()

    
    def cache_flush(self):
        """
        Clear all cached state
        """
        self.cache = {}


    def set_last_index_time(self, timestamp):
        """
        Set the time of last indexing.
        Called by the indexing thread.
        """
        self.last_indexing_time = timestamp


    def is_stale(self):
        """
        Are we behind the chain?
        """
        return self.last_indexing_time + RPC_MAX_INDEXING_DELAY < time.time()


    def success_response(self, method_resp, **kw):
        """
        Make a standard "success" response,
        which contains some ancilliary data.

        Also, detect if this node is too far behind the Bitcoin blockchain,
        and if so, convert this into an error message.
        """
        resp = {
            'status': True,
            'indexing': config.is_indexing(self.working_dir),
            'lastblock': virtualchain_hooks.get_last_block(self.working_dir),
        }

        resp.update(kw)
        resp.update(method_resp)
        
        if self.is_stale():
            # our state is stale
            resp['stale'] = True
            resp['warning'] = 'Daemon has not reindexed since {}'.format(self.last_indexing_time)

        return resp


    def sanitize_rec(self, rec):
        """
        sanitize a name/namespace record before returning it.
        * canonicalize it
        * remove quirk fields
        """
        opcode = rec['opcode']
        canonical_op = op_canonicalize(opcode, rec)

        # don't return internally-used quirk fields
        quirk_fields = op_get_quirk_fields(opcode)
        for f in quirk_fields:
            if f in canonical_op:
                del canonical_op[f]

        # if we have a 'token_fee', make it a string
        if 'token_fee' in canonical_op:
            canonical_op['token_fee'] = str(canonical_op['token_fee'])

        canonical_op['opcode'] = opcode
        return canonical_op


    def rpc_ping(self, **con_info):
        reply = {}
        reply['status'] = "alive"
        reply['version'] = VERSION
       
        if self.is_stale():
            reply['status'] = "stale"
            
        return reply
    

    def load_name_info(self, db, name_record):
        """
        Get some extra name information, given a db-loaded name record.
        Return the updated name_record
        """
        name = str(name_record['name'])
        name_record = self.sanitize_rec(name_record)

        namespace_id = get_namespace_from_name(name)
        namespace_record = db.get_namespace(namespace_id, include_history=False)
        if namespace_record is None:
            namespace_record = db.get_namespace_reveal(namespace_id, include_history=False)

        if namespace_record is None:
            # name can't exist (this can be arrived at if we're resolving a DID)
            return None

        # when does this name expire (if it expires)?
        if namespace_record['lifetime'] != NAMESPACE_LIFE_INFINITE:
            deadlines = BlockstackDB.get_name_deadlines(name_record, namespace_record, db.lastblock)
            if deadlines is not None:
                name_record['expire_block'] = deadlines['expire_block']
                name_record['renewal_deadline'] = deadlines['renewal_deadline']
            else:
                # only possible if namespace is not yet ready
                name_record['expire_block'] = -1
                name_record['renewal_deadline'] = -1

        else:
            name_record['expire_block'] = -1
            name_record['renewal_deadline'] = -1

        if name_record['expire_block'] > 0 and name_record['expire_block'] <= db.lastblock:
            name_record['expired'] = True
        else:
            name_record['expired'] = False

        # try to get the zonefile as well 
        if 'value_hash' in name_record and name_record['value_hash'] is not None:
            conf = get_blockstack_opts()
            if is_atlas_enabled(conf):
                zfdata = self.get_zonefile_data(name_record['value_hash'], conf['zonefiles'])
                if zfdata is not None:
                    zfdata = base64.b64encode(zfdata)
                    name_record['zonefile'] = zfdata

        return name_record


    def get_name_record(self, name, include_expired=False, include_history=False):
        """
        Get the whois-related info for a name (not a subdomain).
        Optionally include the history.
        Return {'status': True, 'record': rec} on success
        Return {'error': ...} on error
        """
        if not check_name(name):
            return {'error': 'invalid name', 'http_status': 400}
        
        name = str(name)

        db = get_db_state(self.working_dir)
        name_record = db.get_name(str(name), include_expired=include_expired, include_history=include_history)

        if name_record is None:
            db.close()
            return {"error": "Not found.", 'http_status': 404}

        else:
            assert 'opcode' in name_record, 'BUG: missing opcode in {}'.format(json.dumps(name_record, sort_keys=True))
            name_record = self.load_name_info(db, name_record)
            db.close()

            # also get the subdomain resolver 
            resolver = get_subdomain_resolver(name)
            name_record['resolver'] = resolver
            return {'status': True, 'record': name_record}


    def get_subdomain_record(self, fqn, include_history=False):
        """
        Get the whois-related info for a subdomain.
        Optionally include the history for the domain.
        Return {'status': True, 'record': rec} on success
        Return {'error': ...} on error
        """
        if not check_subdomain(fqn):
            return {'error': 'invalid subdomain', 'http_status': 400}
        
        fqn = str(fqn)

        # get current record
        subdomain_rec = get_subdomain_info(fqn, check_pending=True)
        if subdomain_rec is None:
            return {'error': 'Failed to load subdomain', 'http_status': 404}
   
        ret = subdomain_rec.to_json()
        if include_history:
            subdomain_hist = get_subdomain_history(fqn, json=True)
            ret['history'] = subdomain_hist

        return {'status': True, 'record': ret}


    def rpc_get_name_record(self, name, **con_info):
        """
        Get the curernt state of a name or subdomain, excluding its history.
        Return {'status': True, 'record': rec} on success
        Return {'error': ...} on error
        """
        res = None
        if check_name(name):
            res = self.get_name_record(name, include_expired=True, include_history=False)
        elif check_subdomain(name):
            res = self.get_subdomain_record(name, include_history=False)
        else:
            return {'error': 'Invalid name or subdomain', 'http_status': 400}

        if 'error' in res:
            return {'error': res['error'], 'http_status': 404}

        return self.success_response({'record': res['record']})


    def get_name_DID_info(self, name):
        """
        Get a name's DID info
        Returns None if not found
        """
        db = get_db_state(self.working_dir)
        did_info = db.get_name_DID_info(name)
        if did_info is None:
            return {'error': 'No such name', 'http_status': 404}

        return did_info


    def get_subdomain_DID_info(self, fqn):
        """
        Get a subdomain's DID info
        Returns None if not found
        """
        did_info = get_subdomain_DID_info(fqn)
        return did_info


    def rpc_get_name_DID(self, name, **con_info):
        """
        Given a name or subdomain, return its DID.
        """
        did_info = None
        if check_name(name):
            did_info = self.get_name_DID_info(name)
        elif check_subdomain(name):
            did_info = self.get_subdomain_DID_info(name)
        else:
            return {'error': 'Invalid name or subdomain', 'http_status': 400}

        if did_info is None:
            return {'error': 'No DID for this name', 'http_status': 404}

        did = make_DID(did_info['name_type'], did_info['address'], did_info['index'])
        return self.success_response({'did': did})


    def get_name_DID_record(self, did):
        """
        Given a DID for a name, return the name record.
        Return {'record': ...} on success
        Return {'error': ...} on error
        """
        try:
            did_info = parse_DID(did)
            assert did_info['name_type'] == 'name'
        except Exception as e:
            if BLOCKSTACK_DEBUG:
                log.exception(e)

            return {'error': 'Invalid DID', 'http_status': 400}

        db = get_db_state(self.working_dir)
        rec = db.get_DID_name(did)
        if rec is None:
            db.close()
            return {'error': 'Failed to resolve DID to a non-revoked name', 'http_status': 404}

        name_record = self.load_name_info(db, rec)
        db.close()

        if name_record is None:
            return {'error': 'DID does not resolve to an existing name', 'http_status': 404}

        return {'record': name_record}


    def get_subdomain_DID_record(self, did):
        """
        Given a DID for subdomain, get the subdomain record
        Return {'record': ...} on success
        Return {'error': ...} on error
        """
        try:
            did_info = parse_DID(did)
            assert did_info['name_type'] == 'subdomain'
        except Exception as e:
            if BLOCKSTACK_DEBUG:
                log.exception(e)

            return {'error': 'Invalid DID', 'http_status': 400}

        subrec = get_DID_subdomain(did, check_pending=True)
        if subrec is None:
            return {'error': 'Failed to load subdomain from {}'.format(did), 'http_status': 404}

        return {'record': subrec.to_json()}


    def rpc_get_DID_record(self, did, **con_info):
        """
        Given a DID, return the name or subdomain it corresponds to
        """
        if not isinstance(did, (str,unicode)):
            return {'error': 'Invalid DID: not a string', 'http_status': 400}

        try:
            did_info = parse_DID(did)
        except:
            return {'error': 'Invalid DID', 'http_status': 400}

        res = None
        if did_info['name_type'] == 'name':
            res = self.get_name_DID_record(did)
        elif did_info['name_type'] == 'subdomain':
            res = self.get_subdomain_DID_record(did)
        
        if 'error' in res:
            return {'error': res['error'], 'http_status': res.get('http_status', 404)}

        return self.success_response({'record': res['record']})


    def rpc_get_name_blockchain_record(self, name, **con_info):
        """
        Lookup all blockchain state for a name or subdomain, including its history.
        Return {'status': True, 'record': rec} on success
        Return {'error': ...} on error
        """
        res = None
        if check_name(name):
            res = self.get_name_record(name, include_expired=True, include_history=True)
        elif check_subdomain(name):
            res = self.get_subdomain_record(name, include_history=True)
        else:
            return {'error': 'Invalid name or subdomain', 'http_status': 400}

        if 'error' in res:
            return {'error': res['error'], 'http_status': res.get('http_status', 404)}

        return self.success_response({'record': res['record']})


    def rpc_get_name_history_page(self, name, page, **con_info):
<<<<<<< HEAD
=======
        """
        Get the list of history entries for a name's history, paginated.
        Small pages correspond to later history (page = 0 is the page of last updates)
        Page size is 20 rows.
        Return {'status': True, 'history': [...]} on success
        Return {'error': ...} on error
        """
        if not self.check_name(name):
            return {'error': 'invalid name'}

        if not self.check_count(page):
            return {'error': 'invalid page'}

        offset = page * 20
        count = (page + 1) * 20

        db = get_db_state(self.working_dir)
        history_data = db.get_name_history(name, offset, count, reverse=True)
        db.close()
        return self.success_response({'history': history_data})
        

    def rpc_get_name_history_blocks( self, name, **con_info ):
>>>>>>> 01ef6b02
        """
        Get the list of history entries for a name's history, paginated.
        Small pages correspond to later history (page = 0 is the page of last updates)
        Page size is 20 rows.
        Return {'status': True, 'history': [...]} on success
        Return {'error': ...} on error
        """
        if not check_name(name):
            return {'error': 'invalid name'}

        if not check_count(page):
            return {'error': 'invalid page'}

        page_size = 20
        offset = page * page_size
        count = (page + 1) * page_size

        db = get_db_state(self.working_dir)
        history_data = db.get_name_history(name, offset, count, reverse=True)
        db.close()
        return self.success_response({'history': history_data})
       

    def rpc_get_name_at( self, name, block_height, **con_info ):
        """
        Get all the states the name was in at a particular block height.
        Does NOT work on expired names.
        Return {'status': true, 'record': ...}
        """
        if not check_name(name):
            return {'error': 'invalid name', 'http_status': 400}

        if not check_block(block_height):
            return self.success_response({'record': None})

        db = get_db_state(self.working_dir)
        names_at = db.get_name_at( name, block_height, include_expired=False )
        db.close()
        
        ret = []
        for name_rec in names_at:
            if 'opcode' not in name_rec:
                name_rec['opcode'] = op_get_opcode_name(name_rec['op'])
            
            ret.append(self.sanitize_rec(name_rec))

        return self.success_response( {'records': ret} )


    def rpc_get_historic_name_at( self, name, block_height, **con_info ):
        """
        Get all the states the name was in at a particular block height.
        Works on expired and unexpired names.
        Return {'status': true, 'record': ...}
        """
        if not check_name(name):
            return {'error': 'invalid name', 'http_status': 400}

        if not check_block(block_height):
            return self.success_response({'record': None})

        db = get_db_state(self.working_dir)
        names_at = db.get_name_at( name, block_height, include_expired=True )
        db.close()

        ret = []
        for name_rec in names_at:
            if 'opcode' not in name_rec:
                name_rec['opcode'] = op_get_opcode_name(name_rec['op'])

            ret.append(self.sanitize_rec(name_rec))

        return self.success_response( {'records': ret} )

    
    def rpc_get_num_nameops_at(self, block_id, **con_info):
        """
        Get the number of Blockstack transactions that occured at the given block.
        Returns {'count': ..} on success
        Returns {'error': ...} on error
        """
        if not check_block(block_id):
            return {'error': 'Invalid block height', 'http_status': 400}

        db = get_db_state(self.working_dir)
        count = db.get_num_nameops_at( block_id )
        db.close()

        log.debug("{} name operations at {}".format(count, block_id))
        return self.success_response({'count': count})


    def rpc_get_nameops_at(self, block_id, offset, count, **con_info):
        """
        Get the name operations that occured in the given block.
        Does not include account operations.

        Returns {'nameops': [...]} on success.
        Returns {'error': ...} on error
        """
        if not check_block(block_id):
            return {'error': 'Invalid block height', 'http_status': 400}

        if not check_offset(offset):
            return {'error': 'Invalid offset', 'http_status': 400}

        if not check_count(count, 10):
            return {'error': 'Invalid count', 'http_status': 400}

        db = get_db_state(self.working_dir)
        nameops = db.get_all_nameops_at(block_id, offset=offset, count=count)
        db.close()

        log.debug("{} name operations at block {}, offset {}, count {}".format(len(nameops), block_id, offset, count))
        ret = []
        
        for nameop in nameops:
            assert 'opcode' in nameop, 'BUG: missing opcode in {}'.format(json.dumps(nameop, sort_keys=True))
            canonical_op = self.sanitize_rec(nameop)
            ret.append(canonical_op)
        
        return self.success_response({'nameops': ret})


    def rpc_get_num_account_ops_at(self, block_id, **con_info):
        """
        Get the number of account operations that occured at the given block.
        Returns {'count': ...} on success
        Returns {'error': ...} on error
        """
        if not check_block(block_id):
            return {'error': 'Invalid block height', 'http_status': 400}

        db = get_db_state(self.working_dir)
        count = db.get_num_account_ops_at(self, block_id)
        db.close()

        log.debug('{} account operations at {}'.format(count, block_id))
        return self.success_response({'count': count})


    def rpc_get_account_ops_at(self, block_id, offset, count, **con_info):
        """
        Get the account operations that occured at a given block.
        This includes account vesting, account debits and credits
        as a result of name operations, and token transfers.

        Returns {'account_ops': [...]} on success
        Returns {'error': ...} on error
        """
        if not check_block(block_id):
            return {'error': 'Invalid block height', 'http_status': 400}

        if not check_offset(offset):
            return {'error': 'Invalid offset', 'http_status': 400}

        if not check_count(count, 10):
            return {'error': 'Invalid count', 'http_status': 400}

        db = get_db_state(self.working_dir)
        pass


    def rpc_get_nameops_hash_at( self, block_id, **con_info ):
        """
        Get the hash over the sequence of names and namespaces altered at the given block.
        Used by SNV clients.

        Returns {'status': True, 'ops_hash': ops_hash} on success
        Returns {'error': ...} on error
        """
        if not check_block(block_id):
            return {'error': 'Invalid block height', 'http_status': 400}

        db = get_db_state(self.working_dir)
        ops_hash = db.get_block_ops_hash( block_id )
        db.close()

        return self.success_response( {'ops_hash': ops_hash} )


    def get_cached_bitcoind_info(self):
        """
        Get cached bitcoind info.
        Returns {...} on success
        Return None if it is stale
        """
        cached_bitcoind_info = self.cache.get('bitcoind_info', None)
        if cached_bitcoind_info is None:
            # not cached
            return None

        now = time.time()
        if cached_bitcoind_info['time'] + AVERAGE_SECONDS_PER_BLOCK < now:
            # stale
            return None

        return cached_bitcoind_info['getinfo']


    def set_cached_bitcoind_info(self, info):
        """
        Cache bitcoind info
        """
        self.cache['bitcoind_info'] = {'time': time.time(), 'getinfo': info}


    def get_cached_consensus_info(self):
        """
        Get cached consensus info.
        Returns {...} on success
        Return None if it is stale
        """
        cached_consensus_info = self.cache.get('consensus_info', None)
        if cached_consensus_info is None:
            # not cached
            return None

        now = time.time()
        if cached_consensus_info['time'] + AVERAGE_SECONDS_PER_BLOCK < now:
            # stale
            return None

        return cached_consensus_info['info']


    def set_cached_consensus_info(self, info):
        """
        Cache bitcoind info
        """
        self.cache['consensus_info'] = {'time': time.time(), 'info': info}


    def get_bitcoind_info(self):
        """
        Get bitcoind info.  Try the cache, and on cache miss, 
        fetch from bitcoind and cache.
        """
        cached_bitcoind_info = self.get_cached_bitcoind_info()
        if cached_bitcoind_info:
            return cached_bitcoind_info

        bitcoind_opts = default_bitcoind_opts( virtualchain.get_config_filename(virtualchain_hooks, self.working_dir), prefix=True )
        bitcoind = get_bitcoind( new_bitcoind_opts=bitcoind_opts, new=True )

        if bitcoind is None:
            return {'error': 'Internal server error: failed to connect to bitcoind'}
        
        try:
            info = bitcoind.getinfo()
            assert 'error' not in info
            assert 'blocks' in info

            self.set_cached_bitcoind_info(info)
            return info

        except Exception as e:
            raise
   

    def get_consensus_info(self):
        """
        Get block height and consensus hash.  Try the cache, and
        on cache miss, fetch from the db
        """
        cached_consensus_info = self.get_cached_consensus_info()
        if cached_consensus_info:
            return cached_consensus_info

        db = get_db_state(self.working_dir)
        ch = db.get_current_consensus()
        block = db.get_current_block()
        db.close()

        cinfo = {'consensus_hash': ch, 'block_height': block}
        self.set_cached_consensus_info(cinfo)
        return cinfo


    def rpc_getinfo(self, **con_info):
        """
        Get information from the running server:
        * last_block_seen: the last block height seen
        * consensus: the consensus hash for that block
        * server_version: the server version
        * last_block_processed: the last block processed
        * server_alive: True
        * [optional] zonefile_count: the number of zonefiles known
        """
        conf = get_blockstack_opts()
        info = self.get_bitcoind_info()
        cinfo = self.get_consensus_info()
        reply = {}
        reply['last_block_seen'] = info['blocks']

        reply['consensus'] = cinfo['consensus_hash']
        reply['server_version'] = "%s" % VERSION
        reply['last_block_processed'] = cinfo['block_height']
        reply['server_alive'] = True
        reply['indexing'] = config.is_indexing(self.working_dir)
        reply['testnet'] = BLOCKSTACK_TEST or BLOCKSTACK_TESTNET

        if conf.get('atlas', False):
            # return zonefile inv length
            reply['zonefile_count'] = atlas_get_num_zonefiles()

        if self.is_stale():
            reply['stale'] = True
            reply['warning'] = 'Daemon is behind the chain tip.  Do not rely on it for fresh information.'

        return reply


    def rpc_get_subdomains_owned_by_address(self, address, **con_info):
        """
        Get the list of subdomains owned by an address.
        Return {'status': True, 'subdomains': ...} on success
        Return {'error': ...} on error
        """
        if not check_address(address):
            return {'error': 'Invalid address', 'http_status': 400}

        res = get_subdomains_owned_by_address(address)
        return self.success_response({'subdomains': res})


    def rpc_get_names_owned_by_address(self, address, **con_info):
        """
        Get the list of names owned by an address.
        Return {'status': True, 'names': ...} on success
        Return {'error': ...} on error
        """
        if not check_address(address):
            return {'error': 'Invalid address', 'http_status': 400}

        db = get_db_state(self.working_dir)
        names = db.get_names_owned_by_address( address )
        db.close()

        if names is None:
            names = []

        return self.success_response( {'names': names} )


    def rpc_get_historic_names_by_address(self, address, offset, count, **con_info):
        """
        Get the list of names owned by an address throughout history
        Return {'status': True, 'names': [{'name': ..., 'block_id': ..., 'vtxindex': ...}]} on success
        Return {'error': ...} on error
        """
        if not check_address(address):
            return {'error': 'Invalid address', 'http_status': 400}

        if not check_offset(offset):
            return {'error': 'invalid offset', 'http_status': 400}

        if not check_count(count, 10):
            return {'error': 'invalid count', 'http_status': 400}

        db = get_db_state(self.working_dir)
        names = db.get_historic_names_by_address(address, offset, count)
        db.close()

        if names is None:
            names = []

        return self.success_response( {'names': names} )

    
    def rpc_get_num_historic_names_by_address(self, address, **con_info):
        """
        Get the number of names owned by an address throughout history
        Return {'status': True, 'count': ...} on success
        Return {'error': ...} on failure
        """
        if not check_address(address):
            return {'error': 'Invalid address', 'http_status': 400}

        db = get_db_state(self.working_dir)
        ret = db.get_num_historic_names_by_address(address)
        db.close()

        if ret is None:
            ret = 0

        return self.success_response( {'count': ret} )


    def rpc_get_name_cost( self, name, **con_info ):
        """
        Return the cost of a given name.
        Returns {'amount': ..., 'units': ...}
        """
        if not check_name(name):
            return {'error': 'Invalid name or namespace', 'http_status': 400}

        db = get_db_state(self.working_dir)
        ret = get_name_cost( db, name )
        db.close()

        if ret is None:
            return {"error": "Unknown/invalid namespace", 'http_status': 404}

        return self.success_response(ret)


    def rpc_get_namespace_cost( self, namespace_id, **con_info ):
        """
        Return the cost of a given namespace, including fees.
        Returns {'amount': ..., 'units': ...}
        """
        if not check_namespace(namespace_id):
            return {'error': 'Invalid namespace', 'http_status': 400}

        db = get_db_state(self.working_dir)
        res = get_namespace_cost( db, namespace_id )
        db.close()

        units = res['units']
        amount = res['amount']
        ns = res['namespace']

        if amount is None:
            # invalid 
            return {'error': 'Invalid namespace', 'http_status': 404}

        ret = {
            'units': units,
            'amount': amount,
        }

        if ns is not None:
            ret['warning'] = 'Namespace already exists'

        return self.success_response( ret )


    def rpc_get_account_tokens(self, address, **con_info):
        """
        Get the types of tokens that an account owns
        Returns the list on success
        """
        if not check_address(address):
            return {'error': 'Invalid address', 'http_status': 400}

        db = get_db_state(self.working_dir)
        token_list = db.get_account_tokens(address)
        db.close()
        return self.success_response({'token_types': token_list})


    def rpc_get_account_balance(self, address, token_type, **con_info):
        """
        Get the balance of an address for a particular token type
        Returns the value on success
        Returns 0 if the balance is 0, or if there is no address
        """
        if not check_address(address):
            return {'error': 'Invalid address', 'http_status': 400}

        if not check_token_type(token_type):
            return {'error': 'Invalid token type', 'http_status': 400}

        db = get_db_state(self.working_dir)
        account = db.get_account(address, token_type)
        if account is None:
            return self.success_response({'balance': 0})

        balance = db.get_account_balance(account)
        if balance is None:
            balance = 0

        db.close()
        return self.success_response({'balance': balance})

    
    def export_account_state(self, account_state):
        """
        Make an account state presentable to external consumers
        """
        return {
            'address': account_state['address'],
            'type': account_state['type'],
            'credit_value': '{}'.format(account_state['credit_value']),
            'debit_value': '{}'.format(account_state['debit_value']),
            'lock_transfer_block_id': account_state['lock_transfer_block_id'],
            'block_id': account_state['block_id'],
            'vtxindex': account_state['vtxindex'],
            'txid': account_state['txid'],
        }


    def rpc_get_account_record(self, address, token_type, **con_info):
        """
        Get the current state of an account
        """
        if not check_address(address):
            return {'error': 'Invalid address', 'http_status': 400}

        if not check_token_type(token_type):
            return {'error': 'Invalid token type', 'http_status': 400}

        db = get_db_state(self.working_dir)
        account = db.get_account(address, token_type)
        db.close()

        if account is None:
            return {'error': 'No such account', 'http_status': 404}

        state = self.export_account_state(account)
        return self.success_response({'account': state})


    def rpc_get_account_history(self, address, block_start, block_end, page, **con_info):
        """
        Get the history of an account, pagenated over a block range.
        Returns the sequence of history states on success (can be empty)
        """
        if not check_address(address):
            return {'error': 'Invalid address', 'http_status': 400}

        if not check_block(block_start):
            return {'error': 'Invalid start block', 'http_status': 400}

        if not check_block(block_end):
            return {'error': 'Invalid end block', 'http_status': 400}

        if not check_count(page):
            return {'error': 'Invalid page', 'http_status': 400}

        db = get_db_state(self.working_dir)
        page_size = 20
        account_history = db.get_account_history(address, block_start, block_end, offset=(page * page_size), count=page_size)
        db.close()

        # return credit_value and debit_value as strings, so the unwitting JS developer doesn't get confused
        # as to why large balances get mysteriously converted to doubles.
        ret = [self.export_account_state(hist) for hist in account_history]
        return self.success_response({'history': ret})

    
    def rpc_get_account_at(self, address, block_height, **con_info):
        """
        Get the account's statuses at a particular block height.
        Returns the sequence of history states on success
        """
        if not check_address(address):
            return {'error': 'Invalid address', 'http_status': 400}

        if not check_block(block_height):
            return {'error': 'Invalid start block', 'http_status': 400}

        db = get_db_state(self.working_dir)
        account_states = db.get_account_at(address, block_height)
        db.close()

        # return credit_value and debit_value as strings, so the unwitting JS developer doesn't get confused
        # as to why large balances get mysteriously converted to doubles.
        ret = [self.export_account_state(hist) for hist in account_states]
        return self.success_response({'history': ret})


    def rpc_get_namespace_blockchain_record( self, namespace_id, **con_info ):
        """ 
        Return the namespace with the given namespace_id
        Return {'status': True, 'record': ...} on success
        Return {'error': ...} on error
        """
        if not check_namespace(namespace_id):
            return {'error': 'Invalid name or namespace', 'http_status': 400}

        db = get_db_state(self.working_dir)
        ns = db.get_namespace( namespace_id )
        if ns is None:
            # maybe revealed?
            ns = db.get_namespace_reveal( namespace_id )
            db.close()

            if ns is None:
                return {"error": "No such namespace", 'http_status': 404}

            assert 'opcode' in ns, 'BUG: missing opcode in {}'.format(json.dumps(ns, sort_keys=True))
            ns = self.sanitize_rec(ns)

            ns['ready'] = False
            return self.success_response( {'record': ns} )

        else:
            db.close()
            
            assert 'opcode' in ns, 'BUG: missing opcode in {}'.format(json.dumps(ns, sort_keys=True))
            ns = self.sanitize_rec(ns)

            ns['ready'] = True
            return self.success_response( {'record': ns} )


    def rpc_get_num_names( self, **con_info ):
        """
        Get the number of names that exist and are not expired
        Return {'status': True, 'count': count} on success
        Return {'error': ...} on error
        """
        db = get_db_state(self.working_dir)
        num_names = db.get_num_names()
        db.close()

        return self.success_response( {'count': num_names} )


    def rpc_get_num_subdomains( self, **con_info ):
        """
        Get the number of subdomains that exist
        Return {'status': True, 'count': count} on success
        Return {'error': ...} on error
        """
        num_names = get_subdomains_count()

        return self.success_response( {'count': num_names} )


    def rpc_get_num_names_cumulative( self, **con_info ):
        """
        Get the number of names that have ever existed
        Return {'status': True, 'count': count} on success
        Return {'error': ...} on error
        """
        db = get_db_state(self.working_dir)
        num_names = db.get_num_names(include_expired=True)
        db.close()

        return self.success_response( {'count': num_names} )


    def rpc_get_all_names( self, offset, count, **con_info ):
        """
        Get all unexpired names, paginated
        Return {'status': true, 'names': [...]} on success
        Return {'error': ...} on error
        """
        if not check_offset(offset):
            return {'error': 'invalid offset', 'http_status': 400}

        if not check_count(count, 100):
            return {'error': 'invalid count', 'http_status': 400}

        db = get_db_state(self.working_dir)
        num_domains = db.get_num_names()
        if num_domains > offset:
           all_domains = db.get_all_names( offset=offset, count=count )
        else:
           all_domains = []
        db.close()

        return self.success_response( {'names': all_domains} )


    def rpc_get_all_subdomains( self, offset, count, **conf_info):
        """
        Get all subdomains, paginated
        Return {'status': true, 'names': [...]} on success
        Return {'error': ...} on error
        """
        if not check_offset(offset):
            return {'error': 'invalid offset', 'http_status': 400}

        if not check_count(count, 100):
            return {'error': 'invalid count', 'http_status': 400}

        all_subdomains = get_all_subdomains(offset = offset,
                                            count = count)

        return self.success_response( {'names': all_subdomains} )


    def rpc_get_all_names_cumulative( self, offset, count, **con_info ):
        """
        Get all names that have ever existed, paginated
        Return {'status': true, 'names': [...]} on success
        Return {'error': ...} on error
        """
        if not check_offset(offset):
            return {'error': 'invalid offset', 'http_status': 400}

        if not check_count(count, 100):
            return {'error': 'invalid count', 'http_status': 400}

        db = get_db_state(self.working_dir)
        all_names = db.get_all_names( offset=offset, count=count, include_expired=True )
        db.close()

        return self.success_response( {'names': all_names} )


    def rpc_get_all_namespaces( self, **con_info ):
        """
        Get all namespace names
        Return {'status': true, 'namespaces': [...]} on success
        Return {'error': ...} on error
        """
        db = get_db_state(self.working_dir)
        all_namespaces = db.get_all_namespace_ids()
        db.close()

        return self.success_response( {'namespaces': all_namespaces} )


    def rpc_get_num_names_in_namespace( self, namespace_id, **con_info ):
        """
        Get the number of names in a namespace
        Return {'status': true, 'count': count} on success
        Return {'error': ...} on error
        """
        if not check_namespace(namespace_id):
            return {'error': 'Invalid name or namespace', 'http_status': 400}

        db = get_db_state(self.working_dir)
        num_names = db.get_num_names_in_namespace( namespace_id )
        db.close()

        return self.success_response( {'count': num_names} )


    def rpc_get_names_in_namespace( self, namespace_id, offset, count, **con_info ):
        """
        Return all names in a namespace, paginated
        Return {'status': true, 'names': [...]} on success
        Return {'error': ...} on error
        """
        if not check_namespace(namespace_id):
            return {'error': 'Invalid name or namespace', 'http_status': 400}

        if not check_offset(offset):
            return {'error': 'invalid offset', 'http_status': 400}

        if not check_count(count, 100):
            return {'error': 'invalid count', 'http_status': 400}

        if not is_namespace_valid( namespace_id ):
            return {'error': 'invalid namespace ID', 'http_status': 400}

        db = get_db_state(self.working_dir)
        res = db.get_names_in_namespace( namespace_id, offset=offset, count=count )
        db.close()

        return self.success_response( {'names': res} )


    def rpc_get_consensus_at( self, block_id, **con_info ):
        """
        Return the consensus hash at a block number.
        Return {'status': True, 'consensus': ...} on success
        Return {'error': ...} on error
        """
        if not check_block(block_id):
            return {'error': 'Invalid block height', 'http_status': 400}

        db = get_db_state(self.working_dir)
        consensus = db.get_consensus_at( block_id )
        db.close()
        return self.success_response( {'consensus': consensus} )


    def rpc_get_consensus_hashes( self, block_id_list, **con_info ):
        """
        Return the consensus hashes at multiple block numbers
        Return a dict mapping each block ID to its consensus hash.

        Returns {'status': True, 'consensus_hashes': dict} on success
        Returns {'error': ...} on success
        """
        if type(block_id_list) != list:
            return {'error': 'Invalid block heights', 'http_status': 400}

        if len(block_id_list) > 32:
            return {'error': 'Too many block heights', 'http_status': 400}

        for bid in block_id_list:
            if not check_block(bid):
                return {'error': 'Invalid block height', 'http_status': 400}

        db = get_db_state(self.working_dir)
        ret = {}
        for block_id in block_id_list:
            ret[block_id] = db.get_consensus_at(block_id)

        db.close()

        return self.success_response( {'consensus_hashes': ret} )


    def rpc_get_block_from_consensus( self, consensus_hash, **con_info ):
        """
        Given the consensus hash, find the block number (or None)
        """
        if not check_string(consensus_hash, min_length=LENGTHS['consensus_hash']*2, max_length=LENGTHS['consensus_hash']*2, pattern=OP_CONSENSUS_HASH_PATTERN):
            return {'error': 'Not a valid consensus hash', 'http_status': 400}

        db = get_db_state(self.working_dir)
        block_id = db.get_block_from_consensus( consensus_hash )
        db.close()
        return self.success_response( {'block_id': block_id} )


    def get_zonefile_data( self, zonefile_hash, zonefile_dir ):
        """
        Get a zonefile by hash
        Return the serialized zonefile on success
        Return None on error
        """
        # check cache
        atlas_zonefile_data = get_atlas_zonefile_data( zonefile_hash, zonefile_dir, check=False )
        if atlas_zonefile_data is not None:
            # check hash
            zfh = get_zonefile_data_hash( atlas_zonefile_data )
            if zfh != zonefile_hash:
                log.debug("Invalid local zonefile %s" % zonefile_hash )
                remove_atlas_zonefile_data( zonefile_hash, zonefile_dir )

            else:
                log.debug("Zonefile %s is local" % zonefile_hash)
                return atlas_zonefile_data

        return None


    def rpc_get_zonefiles( self, zonefile_hashes, **con_info ):
        """
        Get zonefiles from the local zonefile set.
        Only return at most 100 zonefiles.
        Return {'status': True, 'zonefiles': {zonefile_hash: zonefile}} on success
        Return {'error': ...} on error

        zonefiles will be serialized to string and base64-encoded
        """
        conf = get_blockstack_opts()
        if not is_atlas_enabled(conf):
            return {'error': 'No data', 'http_status': 400}
            
        if 'zonefiles' not in conf:
            return {'error': 'No zonefiles directory (likely a configuration bug)', 'http_status': 404}

        if type(zonefile_hashes) != list:
            log.error("Not a zonefile hash list")
            return {'error': 'Invalid zonefile hashes', 'http_status': 400}

        if len(zonefile_hashes) > 100:
            log.error("Too many requests (%s)" % len(zonefile_hashes))
            return {'error': 'Too many requests (no more than 100 allowed)', 'http_status': 400}

        for zfh in zonefile_hashes:
            if not check_string(zfh, min_length=LENGTHS['value_hash']*2, max_length=LENGTHS['value_hash']*2, pattern=OP_HEX_PATTERN):
                return {'error': 'Invalid zone file hash', 'http_status': 400}

        ret = {}
        for zonefile_hash in zonefile_hashes:
            zonefile_data = self.get_zonefile_data( zonefile_hash, conf['zonefiles'] )
            if zonefile_data is None:
                continue

            else:
                ret[zonefile_hash] = base64.b64encode( zonefile_data )

        log.debug("Serve back %s zonefiles" % len(ret.keys()))
        return self.success_response( {'zonefiles': ret} )

    
    def rpc_put_zonefiles( self, zonefile_datas, **con_info ):
        """
        Replicate one or more zonefiles, given as serialized strings.
        Only stores zone files whose zone file hashes were announced on the blockchain (i.e. not subdomain zone files)
        Returns {'status': True, 'saved': [0|1]'} on success ('saved' is a vector of success/failure)
        Returns {'error': ...} on error
        Takes at most 5 zonefiles
        """
        conf = get_blockstack_opts()
        if not is_atlas_enabled(conf):
            return {'error': 'No data', 'http_status': 400}
        
        if 'zonefiles' not in conf:
            return {'error': 'No zonefiles directory (likely a configuration error)', 'http_status': 400}

        if type(zonefile_datas) != list:
            return {'error': 'Invalid data', 'http_status': 400}

        if len(zonefile_datas) > 5:
            return {'error': 'Too many zonefiles', 'http_status': 400}

        for zfd in zonefile_datas:
            if not check_string(zfd, max_length=((4 * RPC_MAX_ZONEFILE_LEN) / 3) + 3, pattern=OP_BASE64_EMPTY_PATTERN):
                return {'error': 'Invalid zone file payload (exceeds {} bytes and/or not base64-encoded)'.format(RPC_MAX_ZONEFILE_LEN)}

        zonefile_dir = conf.get("zonefiles", None)
        saved = []

        for zonefile_data in zonefile_datas:

            # decode
            try:
                zonefile_data = base64.b64decode( zonefile_data )
            except:
                log.debug("Invalid base64 zonefile")
                saved.append(0)
                continue

            if len(zonefile_data) > RPC_MAX_ZONEFILE_LEN:
                log.debug("Zonefile too long")
                saved.append(0)
                continue
            
            # is this zone file already discovered?
            zonefile_hash = get_zonefile_data_hash(str(zonefile_data))
            zfinfos = atlasdb_get_zonefiles_by_hash(zonefile_hash, path=conf['atlasdb_path'])
            if not zfinfos:
                # nope
                log.debug("Unknown zonefile hash {}".format(zonefile_hash))
                saved.append(0)
                continue
            
            # keep this zone file
            rc = store_atlas_zonefile_data( str(zonefile_data), zonefile_dir )
            if not rc:
                log.error("Failed to store zonefile {}".format(zonefile_hash))
                saved.append(0)
                continue
             
            # mark this zone file as present, so we don't ask anyone else for it
            was_present = atlasdb_set_zonefile_present(zonefile_hash, True, path=conf['atlasdb_path'])
            if was_present:
                # we already got this zone file
                log.debug("Already have zonefile {}".format(zonefile_hash))
                saved.append(1)
                continue

            if self.subdomain_index:
                # got new zonefile
                # let the subdomain indexer know, along with giving it the minimum block height
                min_block_height = min([zfi['block_height'] for zfi in zfinfos])

                log.debug("Enqueue {} from {} for subdomain processing".format(zonefile_hash, min_block_height))
                self.subdomain_index.enqueue_zonefile(zonefile_hash, min_block_height)

            log.debug("Stored new zonefile {}".format(zonefile_hash))
            saved.append(1)

        log.debug("Saved {} zonefile(s)".format(sum(saved)))
        log.debug("Reply: {}".format({'saved': saved}))
        return self.success_response( {'saved': saved} )


    def rpc_get_zonefiles_by_block( self, from_block, to_block, offset, count, **con_info ):
        """
        Get information about zonefiles announced in blocks [@from_block, @to_block]
        @offset - offset into result set
        @count - max records to return, must be <= 100
        Returns {'status': True, 'lastblock' : blockNumber,
                 'zonefile_info' : [ { 'block_height' : 470000,
                                       'txid' : '0000000',
                                       'zonefile_hash' : '0000000' } ] }
        """
        conf = get_blockstack_opts()
        if not is_atlas_enabled(conf):
            return {'error': 'Not an atlas node', 'http_status': 400}

        if not check_block(from_block):
            return {'error': 'Invalid from_block height', 'http_status': 400}

        if not check_block(to_block):
            return {'error': 'Invalid to_block height', 'http_status': 400}

        if not check_offset(offset):
            return {'error': 'invalid offset', 'http_status': 400}

        if not check_count(count, 100):
            return {'error': 'invalid count', 'http_status': 400}

        zonefile_info = atlasdb_get_zonefiles_by_block(from_block, to_block, offset, count, path=conf['atlasdb_path'])
        if 'error' in zonefile_info:
           return zonefile_info

        return self.success_response( {'zonefile_info': zonefile_info } )


    def peer_exchange(self, peer_host, peer_port):
        """
        Exchange peers.
        Add the given peer to the list of new peers to consider.
        Return the list of healthy peers
        """
        # get peers
        peer_list = atlas_get_live_neighbors( "%s:%s" % (peer_host, peer_port) )
        if len(peer_list) > atlas_max_neighbors():
            random.shuffle(peer_list)
            peer_list = peer_list[:atlas_max_neighbors()]

        log.debug("Enqueue remote peer {}:{}".format(peer_host, peer_port))
        atlas_peer_enqueue( "%s:%s" % (peer_host, peer_port))

        log.debug("Live peers reply to %s:%s: %s" % (peer_host, peer_port, peer_list))
        return peer_list


    def rpc_get_atlas_peers( self, **con_info ):
        """
        Get the list of peer atlas nodes.
        Give its own atlas peer hostport.
        Return at most atlas_max_neighbors() peers
        Return {'status': True, 'peers': ...} on success
        Return {'error': ...} on failure
        """
        conf = get_blockstack_opts()
        if not conf.get('atlas', False):
            return {'error': 'Not an atlas node', 'http_status': 404}

        # identify the client...
        client_host = con_info['client_host']
        client_port = con_info['client_port']

        peers = self.peer_exchange(client_host, client_port)
        return self.success_response( {'peers': peers} )


    def rpc_atlas_peer_exchange(self, remote_peer, **con_info):
        """
        Accept a remotely-given atlas peer, and return our list
        of healthy peers.  The remotely-given atlas peer will only
        be considered if the caller is localhost; otherwise, the caller's
        socket-given information will be used.  This is to prevent
        a malicious node from filling up this node's peer table with
        junk.

        Returns at most atlas_max_neighbors() peers
        Returns {'status': True, 'peers': ...} on success
        Returns {'error': ...} on failure
        """
        conf = get_blockstack_opts()
        if not conf.get('atlas', False):
            return {'error': 'Not an atlas node', 'http_status': 404}

        # take the socket-given information if this is not localhost
        client_host = con_info['client_host']
        client_port = con_info['client_port']

        peer_host = None
        peer_port = None
        
        LOCALHOST = ['127.0.0.1', '::1', 'localhost']
        if client_host not in LOCALHOST:
            # we don't allow a non-localhost peer to insert an arbitrary host
            peer_host = client_host
            peer_port = client_port

        else:
            try:
                peer_host, peer_port = url_to_host_port(remote_peer)
                assert peer_host
                assert peer_port
            except:
                # invalid
                return {'error': 'Invalid remote peer address', 'http_status': 400}
        
        peers = self.peer_exchange(peer_host, peer_port)
        return self.success_response({'peers': peers})


    def rpc_get_zonefile_inventory( self, offset, length, **con_info ):
        """
        Get an inventory bit vector for the zonefiles in the
        given bit range (i.e. offset and length are in bytes)
        Returns at most 64k of inventory (or 524288 bits)
        Return {'status': True, 'inv': ...} on success, where 'inv' is a b64-encoded bit vector string
        Return {'error': ...} on error.
        """
        conf = get_blockstack_opts()
        if not is_atlas_enabled(conf):
            return {'error': 'Not an atlas node', 'http_status': 400}

        if not check_offset(offset):
            return {'error': 'invalid offset', 'http_status': 400}

        if not check_count(length, 524288):
            return {'error': 'invalid length', 'http_status': 400}

        zonefile_inv = atlas_get_zonefile_inventory( offset=offset, length=length )

        if BLOCKSTACK_TEST:
            log.debug("Zonefile inventory is '%s'" % (atlas_inventory_to_string(zonefile_inv)))

        return self.success_response( {'inv': base64.b64encode(zonefile_inv) } )


    def rpc_get_all_neighbor_info( self, **con_info ):
        """
        For network simulator purposes only!
        This method returns all of our peer info.

        DISABLED BY DEFAULT
        """
        if os.environ.get("BLOCKSTACK_ATLAS_NETWORK_SIMULATION") != "1":
            return {'error': 'No such method', 'http_status': 401}

        return atlas_get_all_neighbors()


class BlockstackdRPCServer( threading.Thread, object ):
    """
    RPC server thread
    """
    def __init__(self, working_dir, port, subdomain_index=None):
        super(BlockstackdRPCServer, self).__init__()
        self.port = port
        self.working_dir = working_dir
        self.subdomain_index = subdomain_index
        self.rpc_server = BlockstackdRPC( self.working_dir, port=self.port, subdomain_index=self.subdomain_index )

    def run(self):
        """
        Serve until asked to stop
        """
        self.rpc_server.serve_forever()


    def stop_server(self):
        """
        Stop serving.  Also stops the thread.
        """
        if self.rpc_server is not None:
            try:
                self.rpc_server.socket.shutdown(socket.SHUT_RDWR)
            except:
                log.warning("Failed to shut down server socket")

            self.rpc_server.shutdown()


    def cache_flush(self):
        """
        Flush any cached state
        """
        self.rpc_server.cache_flush()


    def set_last_index_time(self, timestamp):
        """
        Set the time that we last indexed
        """
        self.rpc_server.set_last_index_time(timestamp)


class BlockstackdAPIServer( threading.Thread, object ):
    """
    API server thread
    """
    def __init__(self, working_dir, host, port):
        super(BlockstackdAPIServer, self).__init__()
        self.host = host
        self.port = port
        self.working_dir = working_dir
        self.api_server = BlockstackAPIEndpoint(host=host, port=port)


    def run(self):
        """
        Serve until asked to stop
        """
        self.api_server.bind()
        self.api_server.timeout = 0.5
        self.api_server.serve_forever()

    
    def stop_server(self):
        """
        Stop serving
        """
        if self.api_server is not None:
            try:
                self.api_server.socket.shutdown(socket.SHUT_RDWR)
            except:
                log.warning("Failed to shut down API server socket")

            self.api_server.shutdown()


class GCThread( threading.Thread ):
    """
    Optimistic GC thread
    """
    def __init__(self, event_threshold=GC_EVENT_THRESHOLD):
        threading.Thread.__init__(self)
        self.running = True
        self.event_count = 0
        self.event_threshold = event_threshold

    def run(self):
        deadline = time.time() + 60
        while self.running:
            time.sleep(1.0)
            if time.time() > deadline or self.event_count > self.event_threshold:
                gc.collect()
                deadline = time.time() + 60
                self.event_count = 0


    def signal_stop(self):
        self.running = False


    def gc_event(self):
        self.event_count += 1


def rpc_start( working_dir, port, subdomain_index=None ):
    """
    Start the global RPC server thread
    Returns the RPC server thread
    """
    rpc_srv = BlockstackdRPCServer( working_dir, port, subdomain_index=subdomain_index )
    log.debug("Starting RPC on port {}".format(port))
    rpc_srv.start()
    return rpc_srv


def rpc_chain_sync(server_state, new_block_height, finish_time):
    """
    Flush the global RPC server cache, and tell the rpc server that we've
    reached the given block height at the given time.
    """
    rpc_srv = server_state['rpc']
    if rpc_srv is not None:
        rpc_srv.cache_flush()
        rpc_srv.set_last_index_time(finish_time)


def rpc_stop(server_state):
    """
    Stop the global RPC server thread
    """
    rpc_srv = server_state['rpc']

    if rpc_srv is not None:
        log.info("Shutting down RPC")
        rpc_srv.stop_server()
        rpc_srv.join()
        log.info("RPC joined")

    else:
        log.info("RPC already joined")

    server_state['rpc'] = None


def gc_start():
    """
    Start a thread to garbage-collect every 30 seconds.
    """
    global gc_thread

    gc_thread = GCThread()
    log.info("Optimistic GC thread start")
    gc_thread.start()


def gc_stop():
    """
    Stop a the optimistic GC thread
    """
    global gc_thread
    
    if gc_thread:
        log.info("Shutting down GC thread")
        gc_thread.signal_stop()
        gc_thread.join()
        log.info("GC thread joined")
        gc_thread = None
    else:
        log.info("GC thread already joined")


def api_start(working_dir, host, port):
    """
    Start the global API server
    Returns the API server thread
    """
    api_srv = BlockstackdAPIServer( working_dir, host, port )
    log.info("Starting API server on port {}".format(port))
    api_srv.start()
    return api_srv


def api_stop(server_state):
    """
    Stop the global API server thread
    """
    api_srv = server_state['api']

    if api_srv is not None:
        log.info("Shutting down API")
        api_srv.stop_server()
        api_srv.join()
        log.info("API server joined")
    else:
        log.info("API already joined")

    server_state['api'] = None


def atlas_init(blockstack_opts, db, port=None):
    """
    Start up atlas functionality
    """
    if port is None:
        port = blockstack_opts['rpc_port']

    # start atlas node
    atlas_state = None
    if is_atlas_enabled(blockstack_opts):
        atlas_seed_peers = filter( lambda x: len(x) > 0, blockstack_opts['atlas_seeds'].split(","))
        atlas_blacklist = filter( lambda x: len(x) > 0, blockstack_opts['atlas_blacklist'].split(","))
        zonefile_dir = blockstack_opts['zonefiles']
        my_hostname = blockstack_opts['atlas_hostname']
        my_port = blockstack_opts['atlas_port']

        initial_peer_table = atlasdb_init(blockstack_opts['atlasdb_path'], zonefile_dir, db, atlas_seed_peers, atlas_blacklist, validate=True)
        atlas_peer_table_init(initial_peer_table)

        atlas_state = atlas_node_init(my_hostname, my_port, blockstack_opts['atlasdb_path'], zonefile_dir, db.working_dir)

    return atlas_state


def atlas_stop( atlas_state ):
    """
    Stop atlas functionality
    """
    if atlas_state is not None:
        atlas_node_stop( atlas_state )
        atlas_state = None


def read_pid_file(pidfile_path):
    """
    Read the PID from the PID file
    """

    try:
        fin = open(pidfile_path, "r")
    except Exception, e:
        return None

    else:
        pid_data = fin.read().strip()
        fin.close()

        try:
            pid = int(pid_data)
            return pid
        except:
            return None


def check_server_running(pid):
    """
    Determine if the given process is running
    """
    if pid == os.getpid():
        # special case--we're in Docker or some other kind of container
        # (or we got really unlucky and got the same PID twice).
        # this PID does not correspond to another running server, either way.
        return False

    try:
        os.kill(pid, 0)
        return True
    except OSError as oe:
        if oe.errno == errno.ESRCH:
            return False
        else:
            raise


def stop_server( working_dir, clean=False, kill=False ):
    """
    Stop the blockstackd server.
    """

    timeout = 1.0
    dead = False

    for i in xrange(0, 5):
        # try to kill the main supervisor
        pid_file = get_pidfile_path(working_dir)
        if not os.path.exists(pid_file):
            dead = True
            break

        pid = read_pid_file(pid_file)
        if pid is not None:
            try:
               os.kill(pid, signal.SIGTERM)
            except OSError, oe:
               if oe.errno == errno.ESRCH:
                  # already dead
                  log.info("Process %s is not running" % pid)
                  try:
                      os.unlink(pid_file)
                  except:
                      pass

                  return

            except Exception, e:
                log.exception(e)
                os.abort()

        else:
            log.info("Corrupt PID file.  Please make sure all instances of this program have stopped and remove {}".format(pid_file))
            os.abort()

        # is it actually dead?
        blockstack_opts = get_blockstack_opts()
        srv = BlockstackRPCClient('localhost', blockstack_opts['rpc_port'], timeout=5, protocol='http')
        try:
            res = blockstack_ping(proxy=srv)
        except socket.error as se:
            # dead?
            if se.errno == errno.ECONNREFUSED:
                # couldn't connect, so infer dead
                try:
                    os.kill(pid, 0)
                    log.info("Server %s is not dead yet..." % pid)

                except OSError, oe:
                    log.info("Server %s is dead to us" % pid)
                    dead = True
                    break
            else:
                continue

        log.info("Server %s is still running; trying again in %s seconds" % (pid, timeout))
        time.sleep(timeout)
        timeout *= 2

    if not dead and kill:
        # be sure to clean up the pidfile
        log.info("Killing server %s" % pid)
        clean = True
        try:
            os.kill(pid, signal.SIGKILL)
        except Exception, e:
            pass

    if clean:
        # blow away the pid file
        try:
            os.unlink(pid_file)
        except:
            pass


    log.debug("Blockstack server stopped")


def blockstack_tx_filter( tx ):
    """
    Virtualchain tx filter function:
    * only take txs whose OP_RETURN payload starts with 'id'
    """
    if not 'nulldata' in tx:
        return False
    
    if tx['nulldata'] is None:
        return False

    payload = binascii.unhexlify( tx['nulldata'] )
    if payload.startswith("id"):
        return True

    else:
        return False


def index_blockchain(server_state, expected_snapshots=GENESIS_SNAPSHOT):
    """
    Index the blockchain:
    * find the range of blocks
    * synchronize our state engine up to them

    Return True if we should continue indexing
    Return False if not
    Aborts on error
    """
    working_dir = server_state['working_dir']
    log.debug("index blockchain in {}".format(working_dir))
    blockstack_opts = get_blockstack_opts()

    bt_opts = get_bitcoin_opts()
    start_block, current_block = get_index_range(working_dir)

    db = get_db_state(working_dir)
    old_lastblock = db.lastblock

    if start_block is None and current_block is None:
        log.error("Failed to find block range")
        db.close()
        return False

    # sanity check: does the subdomain db exist yet, and are we at the point where we can start indexing them?
    if is_subdomains_enabled(blockstack_opts):
        subdomain_last_block = server_state['subdomains'].get_db().get_last_block()
        if subdomain_last_block < SUBDOMAINS_FIRST_BLOCK and start_block >= SUBDOMAINS_FIRST_BLOCK and not server_state['subdomains_initialized']:
            # initialize subdomains db
            log.debug("Creating subdomain DB {}".format(blockstack_opts['subdomaindb_path']))
            server_state['subdomains'].reindex(current_block)
            server_state['subdomains_initialized'] = True

    # bring the db up to the chain tip.
    # NOTE: at each block, the atlas db will be synchronized by virtualchain_hooks
    log.debug("Begin indexing (up to %s)" % current_block)
    set_indexing( working_dir, True )
    rc = virtualchain_hooks.sync_blockchain(working_dir, bt_opts, current_block, subdomain_index=server_state['subdomains'], expected_snapshots=expected_snapshots, tx_filter=blockstack_tx_filter)
    set_indexing( working_dir, False )

    db.close()

    if not rc:
        log.debug("Stopped indexing at %s" % current_block)
        return rc

    # uncache state specific to this block
    rpc_chain_sync(server_state, current_block, time.time())

    log.debug("End indexing (up to %s)" % current_block)
    return rc


def blockstack_exit(atlas_state):
    """
    Shut down the server on exit(3)
    """
    if atlas_state is not None:
        atlas_node_stop( atlas_state )


def blockstack_signal_handler( sig, frame ):
    """
    Fatal signal handler
    """
    set_running(False)


def genesis_block_setup():
    """
    Make sure the genesis block is good to go.
    """
    if os.environ.get('BLOCKSTACK_GENESIS_BLOCK_PATH'):
        genesis_block_path = os.environ['BLOCKSTACK_GENESIS_BLOCK_PATH']
        try:
            genesis_block_mod = imp.load_source('genesis_block', genesis_block_path)
            set_genesis_block(genesis_block_mod.GENESIS_BLOCK)

            if BLOCKSTACK_TEST:
                print ''
                print 'genesis block'
                print json.dumps(get_genesis_block(), indent=4, sort_keys=True)
                print ''

        except Exception as e:
            log.exception(e)
            log.fatal('Failed to load genesis block')
            os.abort()

    try:
        jsonschema.validate(GENESIS_BLOCK_SCHEMA, get_genesis_block())
    except Exception as e:
        log.exception(e)
        log.fatal("Invalid genesis block")
        os.abort()

    return True


def server_setup(working_dir, port=None, indexer_enabled=None, indexer_url=None, api_enabled=None):
    """
    Set up the server.
    Start all subsystems, write pid file, set up signal handlers, set up DB.
    Returns a server instance.
    """
    genesis_block_setup()

    blockstack_opts = get_blockstack_opts()
    blockstack_api_opts = get_blockstack_api_opts()
    pid_file = get_pidfile_path(working_dir)

    indexer_enabled = indexer_enabled if indexer_enabled is not None else blockstack_opts['enabled']
    api_enabled = api_enabled if api_enabled is not None else blockstack_api_opts['enabled']
    indexer_url = indexer_url if indexer_url is not None else blockstack_api_opts.get('indexer_url', None)

    # sanity check 
    if api_enabled and not indexer_url:
        print("FATAL: no 'indexer_url' in the config file, and no --indexer_url given in the arguments")
        sys.exit(1)

    if port is None:
        port = blockstack_opts['rpc_port']

    # set up signals
    signal.signal( signal.SIGINT, blockstack_signal_handler )
    signal.signal( signal.SIGQUIT, blockstack_signal_handler )
    signal.signal( signal.SIGTERM, blockstack_signal_handler )

    # put pid file
    put_pidfile(pid_file, os.getpid())

    # start GC
    gc_start()

    # clear indexing state
    set_indexing(working_dir, False)

    # process overrides
    if blockstack_opts['enabled'] != indexer_enabled:
        log.debug("Override blockstack.enabled to {}".format(indexer_enabled))
        blockstack_opts['enabled'] = indexer_enabled
        set_blockstack_opts(blockstack_opts)

    if blockstack_api_opts['enabled'] != api_enabled:
        log.debug("Override blockstack-api.enabled to {}".format(indexer_enabled))
        blockstack_api_opts['enabled'] = api_enabled
        set_blockstack_api_opts(blockstack_api_opts)

    if blockstack_api_opts['indexer_url'] != indexer_url:
        log.debug("Override blockstack-api.indexer_url to {}".format(indexer_url))
        blockstack_api_opts['indexer_url'] = indexer_url
        set_blockstack_api_opts(blockstack_api_opts)

    # start API servers
    rpc_srv = None
    api_srv = None
    atlas_state = None
    subdomain_state = None

    if blockstack_opts['enabled']:
        # get db state
        db = get_or_instantiate_db_state(working_dir)
    
        # set up atlas state, if we're an indexer
        atlas_state = atlas_init(blockstack_opts, db, port=port)
        db.close()

        # set up subdomains state
        subdomain_state = subdomains_init(blockstack_opts, working_dir, atlas_state)
    
        # start atlas node
        if atlas_state:
            atlas_node_start(atlas_state)
        
        # start back-plane API server
        rpc_srv = rpc_start(working_dir, port, subdomain_index=subdomain_state)

    if blockstack_api_opts['enabled']:
        # start public RESTful API server
        api_srv = api_start(working_dir, blockstack_api_opts['api_host'], blockstack_api_opts['api_port'])

    set_running(True)

    # clear any stale indexing state
    set_indexing(working_dir, False)

    log.debug("Server setup: API = {}, Indexer = {}, Indexer URL = {}".format(blockstack_api_opts['enabled'], blockstack_opts['enabled'], blockstack_api_opts['indexer_url']))

    ret = {
        'working_dir': working_dir,
        'atlas': atlas_state,
        'subdomains': subdomain_state,
        'subdomains_initialized': False,
        'rpc': rpc_srv,
        'api': api_srv,
        'pid_file': pid_file,
        'port': port,
    }

    return ret


def server_atlas_shutdown(server_state):
    """
    Shut down just the atlas system
    (used for testing)
    """
    # stop atlas node
    log.debug("Stopping Atlas node")
    atlas_stop(server_state['atlas'])
    server_state['atlas'] = None
    return 


def server_shutdown(server_state):
    """
    Shut down server subsystems.
    Remove PID file.
    """
    set_running( False )

    # stop API servers
    rpc_stop(server_state)
    api_stop(server_state)

    # stop atlas node
    server_atlas_shutdown(server_state)

    # stopping GC
    gc_stop()

    # clear PID file
    try:
        if os.path.exists(server_state['pid_file']):
            os.unlink(server_state['pid_file'])
    except:
        pass

    return True


def run_server(working_dir, foreground=False, expected_snapshots=GENESIS_SNAPSHOT, port=None, use_api=None, use_indexer=None, indexer_url=None):
    """
    Run blockstackd.  Optionally daemonize.
    Return 0 on success
    Return negative on error
    """
    global rpc_server
    global api_server

    indexer_log_path = get_logfile_path(working_dir)
    
    logfile = None
    if not foreground:
        if os.path.exists(indexer_log_path):
            logfile = open(indexer_log_path, 'a')
        else:
            logfile = open(indexer_log_path, 'a+')

        child_pid = daemonize(logfile)
        if child_pid < 0:
            log.error("Failed to daemonize: {}".format(child_pid))
            return -1

        if child_pid > 0:
            # we're the parent
            log.debug("Running in the background as PID {}".format(child_pid))
            sys.exit(0)
    
    server_state = server_setup(working_dir, port, indexer_enabled=use_indexer, indexer_url=indexer_url, api_enabled=use_api)
    atexit.register(server_shutdown, server_state)

    rpc_server = server_state['rpc']
    
    blockstack_opts = get_blockstack_opts()
    blockstack_api_opts = get_blockstack_api_opts()

    if blockstack_opts['enabled']:
        log.debug("Begin Indexing")
        while is_running():
            try:
               running = index_blockchain(server_state, expected_snapshots=expected_snapshots)
            except Exception, e:
               log.exception(e)
               log.error("FATAL: caught exception while indexing")
               os.abort()

            # wait for the next block
            deadline = time.time() + REINDEX_FREQUENCY
            while time.time() < deadline and is_running():
                try:
                    time.sleep(1.0)
                except:
                    # interrupt
                    break

        log.debug("End Indexing")

    elif blockstack_api_opts['enabled']:
        log.debug("Begin serving REST requests")
        while is_running():
            try:
                time.sleep(1.0)
            except:
                # interrupt
                break

        log.debug("End serving REST requests")

    server_shutdown(server_state)
    
    # close logfile
    if logfile is not None:
        logfile.flush()
        logfile.close()
    
    return 0


def setup(working_dir, interactive=False):
    """
    Do one-time initialization.
    Call this to set up global state.
    """
    # set up our implementation
    log.debug("Working dir: {}".format(working_dir))
    if not os.path.exists( working_dir ):
        os.makedirs( working_dir, 0700 )

    node_config = load_configuration(working_dir)
    if node_config is None:
        sys.exit(1)

    log.debug("config\n{}".format(json.dumps(node_config, indent=4, sort_keys=True)))
    return node_config


def reconfigure(working_dir):
    """
    Reconfigure blockstackd.
    """
    configure(working_dir, force=True, interactive=True)
    print "Blockstack successfully reconfigured."
    sys.exit(0)


def verify_database(trusted_consensus_hash, consensus_block_height, untrusted_working_dir, trusted_working_dir, start_block=None, expected_snapshots={}):
    """
    Verify that a database is consistent with a
    known-good consensus hash.
    Return True if valid.
    Return False if not
    """
    db = BlockstackDB.get_readwrite_instance(trusted_working_dir)
    consensus_impl = virtualchain_hooks
    return virtualchain.state_engine_verify(trusted_consensus_hash, consensus_block_height, consensus_impl, untrusted_working_dir, db, start_block=start_block, expected_snapshots=expected_snapshots)


def check_and_set_envars( argv ):
    """
    Go through argv and find any special command-line flags
    that set environment variables that affect multiple modules.

    If any of them are given, then set them in this process's
    environment and re-exec the process without the CLI flags.

    argv should be like sys.argv:  argv[0] is the binary

    Does not return on re-exec.
    Returns {args} on success
    Returns False on error.
    """
    special_flags = {
        '--debug': {
            'arg': False,
            'envar': 'BLOCKSTACK_DEBUG',
            'exec': True,
        },
        '--verbose': {
            'arg': False,
            'envar': 'BLOCKSTACK_DEBUG',
            'exec': True,
        },
        '--testnet': {
            'arg': False,
            'envar': 'BLOCKSTACK_TESTNET',
            'exec': True,
        },
        '--testnet3': {
            'arg': False,
            'envar': 'BLOCKSTACK_TESTNET3',
            'exec': True,
        },
        '--working_dir': {
            'arg': True,
            'argname': 'working_dir',
            'exec': False,
        },
        '--working-dir': {
            'arg': True,
            'argname': 'working_dir',
            'exec': False,
        },
    }

    cli_envs = {}
    cli_args = {}
    new_argv = []
    stripped_argv = []

    do_exec = False
    i = 0
    while i < len(argv):

        arg = argv[i]
        value = None

        for special_flag in special_flags.keys():

            if not arg.startswith(special_flag):
                continue

            if special_flags[special_flag]['arg']:
                if '=' in arg:
                    argparts = arg.split("=")
                    value_parts = argparts[1:]
                    arg = argparts[0]
                    value = '='.join(value_parts)

                elif i + 1 < len(argv):
                    value = argv[i+1]
                    i += 1

                else:
                    print >> sys.stderr, "%s requires an argument" % special_flag
                    return False

            else:
                # just set
                value = "1"

            break

        i += 1

        if value is not None:
            if 'envar' in special_flags[special_flag]:
                # recognized
                cli_envs[ special_flags[special_flag]['envar'] ] = value
            
            if 'argname' in special_flags[special_flag]:
                # recognized as special argument
                cli_args[ special_flags[special_flag]['argname'] ] = value
                new_argv.append(arg)
                new_argv.append(value)

            if special_flags[special_flag]['exec']:
                do_exec = True

        else:
            # not recognized
            new_argv.append(arg)
            stripped_argv.append(arg)

    if do_exec:
        # re-exec
        for cli_env, cli_env_value in cli_envs.items():
            os.environ[cli_env] = cli_env_value

        if os.environ.get("BLOCKSTACK_DEBUG") is not None:
            print "Re-exec as {}".format(" ".join(new_argv))

        os.execv(new_argv[0], new_argv)

    log.debug("Stripped argv: {}".format(' '.join(stripped_argv)))
    return cli_args, stripped_argv


def load_expected_snapshots( snapshots_path ):
    """
    Load expected consensus hashes from a .snapshots file.
    Return the snapshots as a dict on success
    Return None on error
    """
    # use snapshots?
    snapshots_path = os.path.expanduser(snapshots_path)
    expected_snapshots = {}

    # legacy chainstate?
    try:
        with open(snapshots_path, "r") as f:
            snapshots_json = f.read()
        
        snapshots_data = json.loads(snapshots_json)
        assert 'snapshots' in snapshots_data.keys(), "Not a valid snapshots file"

        # extract snapshots: map int to consensus hash
        for (block_id_str, consensus_hash) in snapshots_data['snapshots'].items():
            expected_snapshots[ int(block_id_str) ] = str(consensus_hash)
        
        log.debug("Loaded expected snapshots from legacy JSON {}; {} entries".format(snapshots_path, len(expected_snapshots)))
        return expected_snapshots
    
    except ValueError as ve:
        log.debug("Snapshots file {} is not JSON".format(snapshots_path))

    except Exception as e:
        if os.environ.get('BLOCKSTACK_DEBUG') == '1':
            log.exception(e)

        log.debug("Failed to read expected snapshots from '{}'".format(snapshots_path))
        return None

    try:
        # sqlite3 db?
        db_con = virtualchain.StateEngine.db_connect(snapshots_path)
        expected_snapshots = virtualchain.StateEngine.get_consensus_hashes(None, None, db_con=db_con, completeness_check=False)
        log.debug("Loaded expected snapshots from chainstate DB {}, {} entries".format(snapshots_path, len(expected_snapshots)))
        return expected_snapshots

    except:
        log.debug("{} does not appear to be a chainstate DB".format(snapshots_path))

    return None
    

def run_blockstackd():
    """
    run blockstackd
    """
    special_args, new_argv = check_and_set_envars( sys.argv )
    working_dir = special_args.get('working_dir')
    if working_dir is None:
        working_dir = os.path.expanduser('~/.{}'.format(virtualchain_hooks.get_virtual_chain_name()))
        
    setup(working_dir)

    # need sqlite3
    sqlite3_tool = virtualchain.sqlite3_find_tool()
    if sqlite3_tool is None:
        print 'Failed to find sqlite3 tool in your PATH.  Cannot continue'
        sys.exit(1)
    
    argparser = argparse.ArgumentParser()

    # get RPC server options
    subparsers = argparser.add_subparsers(
        dest='action', help='the action to be taken')
     
    # -------------------------------------
    parser = subparsers.add_parser(
        'start',
        help='start blockstackd')
    parser.add_argument(
        '--foreground', action='store_true',
        help='start blockstackd in foreground')
    parser.add_argument(
        '--expected-snapshots', action='store',
        help='path to a .snapshots file with the expected consensus hashes')
    parser.add_argument(
        '--port', action='store',
        help='port to bind on')
    parser.add_argument(
        '--working-dir', action='store',
        help='Directory with the chain state to use')
    parser.add_argument(
        '--no-indexer', action='store_true',
        help='Do not start the indexer component')
    parser.add_argument(
        '--indexer_url', action='store',
        help='URL to the indexer-enabled blockstackd instance to use')
    parser.add_argument(
        '--no-api', action='store_true',
        help='Do not start the RESTful API component')

    # -------------------------------------
    parser = subparsers.add_parser(
        'stop',
        help='stop the blockstackd server')
    parser.add_argument(
        '--working-dir', action='store',
        help='Directory with the chain state to use')

    # -------------------------------------
    parser = subparsers.add_parser(
        'configure',
        help='reconfigure the blockstackd server')
    parser.add_argument(
        '--working-dir', action='store',
        help='Directory with the chain state to use')

    # -------------------------------------
    parser = subparsers.add_parser(
        'clean',
        help='remove all blockstack database information')
    parser.add_argument(
        '--force', action='store_true',
        help='Do not confirm the request to delete.')
    parser.add_argument(
        '--working-dir', action='store',
        help='Directory with the chain state to use')

    # -------------------------------------
    parser = subparsers.add_parser(
        'restore',
        help="Restore the database from a backup")
    parser.add_argument(
        'block_number', nargs='?',
        help="The block number to restore from (if not given, the last backup will be used)")
    parser.add_argument(
        '--working-dir', action='store',
        help='Directory with the chain state to use')

    # -------------------------------------
    parser = subparsers.add_parser(
        'verifydb',
        help='verify an untrusted database against a known-good consensus hash')
    parser.add_argument(
        'block_height',
        help='the block height of the known-good consensus hash')
    parser.add_argument(
        'consensus_hash',
        help='the known-good consensus hash')
    parser.add_argument(
        'chainstate_dir',
        help='the path to the database directory to verify')
    parser.add_argument(
        '--expected-snapshots', action='store',
        help='path to a .snapshots file with the expected consensus hashes')
    parser.add_argument(
        '--working-dir', action='store',
        help='Directory with the chain state to use')

    # -------------------------------------
    parser = subparsers.add_parser(
        'version',
        help='Print version and exit')

    # -------------------------------------
    parser = subparsers.add_parser(
        'fast_sync',
        help='fetch and verify a recent known-good name database')
    parser.add_argument(
        'url', nargs='?',
        help='the URL to the name database snapshot')
    parser.add_argument(
        'public_keys', nargs='?',
        help='a CSV of public keys to use to verify the snapshot')
    parser.add_argument(
        '--num_required', action='store',
        help='the number of required signature matches')
    parser.add_argument(
        '--working-dir', action='store',
        help='Directory with the chain state to use')

    # -------------------------------------
    parser = subparsers.add_parser(
        'fast_sync_snapshot',
        help='make a fast-sync snapshot')
    parser.add_argument(
        'private_key',
        help='a private key to use to sign the snapshot')
    parser.add_argument(
        'path',
        help='the path to the resulting snapshot')
    parser.add_argument(
        'block_height', nargs='?',
        help='the block ID of the backup to use to make a fast-sync snapshot')
    parser.add_argument(
        '--working-dir', action='store',
        help='Directory with the chain state to use')

    # -------------------------------------
    parser = subparsers.add_parser(
        'fast_sync_sign',
        help='sign an existing fast-sync snapshot')
    parser.add_argument(
        'path', action='store',
        help='the path to the snapshot')
    parser.add_argument(
        'private_key', action='store',
        help='a private key to use to sign the snapshot')
    parser.add_argument(
        '--working-dir', action='store',
        help='Directory with the chain state to use')

    args, _ = argparser.parse_known_args(new_argv[1:])

    if args.action == 'version':
        print "Blockstack version: %s" % VERSION

    elif args.action == 'start':
        expected_snapshots = {}

        pid = read_pid_file(get_pidfile_path(working_dir))
        still_running = False
       
        use_api = None
        use_indexer = None
        if args.no_api:
            use_api = False

        if args.no_indexer:
            use_indexer = False

        if pid is not None:
           try:
               still_running = check_server_running(pid)
           except:
               log.error("Could not contact process {}".format(pid))
               sys.exit(1)
       
        if still_running:
           log.error("Blockstackd appears to be running already.  If not, please run '{} stop'".format(sys.argv[0]))
           sys.exit(1)

        if pid is not None and use_indexer is not False:
           # The server didn't shut down properly.
           # restore from back-up before running
           log.warning("Server did not shut down properly (stale PID {}).  Restoring state from last known-good backup.".format(pid))

           # move any existing db information out of the way so we can start fresh.
           state_paths = BlockstackDB.get_state_paths(virtualchain_hooks, working_dir)
           need_backup = reduce( lambda x, y: x or y, map(lambda sp: os.path.exists(sp), state_paths), False )
           if need_backup:

               # have old state.  keep it around for later inspection
               target_dir = os.path.join( working_dir, 'crash.{}'.format(time.time()))
               os.makedirs(target_dir)
               for sp in state_paths:
                   if os.path.exists(sp):
                      target = os.path.join( target_dir, os.path.basename(sp) )
                      shutil.move( sp, target )

               log.warning("State from crash stored to '{}'".format(target_dir))

           blockstack_backup_restore(working_dir, None)

           # make sure we "stop"
           set_indexing(working_dir, False)

        # use snapshots?
        if args.expected_snapshots is not None:
           expected_snapshots = load_expected_snapshots( args.expected_snapshots )
           if expected_snapshots is None:
               sys.exit(1)
        else:
           log.debug("No expected snapshots given")

        # we're definitely not running, so make sure this path is clear
        try:
           os.unlink(get_pidfile_path(working_dir))
        except:
           pass

        if args.foreground:
           log.info('Initializing blockstackd server in foreground (working dir = \'%s\')...' % (working_dir))
        else:
           log.info('Starting blockstackd server (working_dir = \'%s\') ...' % (working_dir))

        if args.port is not None:
           log.info("Binding on port %s" % int(args.port))
           args.port = int(args.port)
        else:
           args.port = None

        exit_status = run_server(working_dir, foreground=args.foreground, expected_snapshots=expected_snapshots, port=args.port, use_api=use_api, use_indexer=use_indexer, indexer_url=args.indexer_url)
        if args.foreground:
           log.info("Service endpoint exited with status code %s" % exit_status )

    elif args.action == 'stop':
        stop_server(working_dir, kill=True)

    elif args.action == 'configure':
        reconfigure(working_dir)

    elif args.action == 'restore':
        block_number = args.block_number
        if block_number is not None:
          block_number = int(block_number)

        pid = read_pid_file(get_pidfile_path(working_dir))
        still_running = False
       
        if pid is not None:
           try:
               still_running = check_server_running(pid)
           except:
               log.error("Could not contact process {}".format(pid))
               sys.exit(1)
       
        if still_running:
           log.error("Blockstackd appears to be running already.  If not, please run '{} stop'".format(sys.argv[0]))
           sys.exit(1)

        blockstack_backup_restore(working_dir, args.block_number)

        # make sure we're "stopped"
        set_indexing(working_dir, False)
        if os.path.exists(get_pidfile_path(working_dir)):
           os.unlink(get_pidfile_path(working_dir))

    elif args.action == 'verifydb':
        expected_snapshots = None
        if args.expected_snapshots is not None:
           expected_snapshots = load_expected_snapshots(args.expected_snapshots)
           if expected_snapshots is None:
               sys.exit(1)
     
        tmpdir = tempfile.mkdtemp('blockstack-verify-chainstate-XXXXXX')
        rc = verify_database(args.consensus_hash, int(args.block_height), args.chainstate_dir, tmpdir, expected_snapshots=expected_snapshots)
        if rc:
           # success!
           print "Database is consistent with %s" % args.consensus_hash
           print "Verified files are in '%s'" % working_dir

        else:
           # failure!
           print "Database is NOT CONSISTENT"

    elif args.action == 'fast_sync_snapshot':
        # create a fast-sync snapshot from the last backup
        dest_path = str(args.path)
        private_key = str(args.private_key)
        try:
           keylib.ECPrivateKey(private_key)
        except:
           print "Invalid private key"
           sys.exit(1)

        block_height = None
        if args.block_height is not None:
           block_height = int(args.block_height)

        rc = fast_sync_snapshot(working_dir, dest_path, private_key, block_height)
        if not rc:
           print "Failed to create snapshot"
           sys.exit(1)

    elif args.action == 'fast_sync_sign':
        # sign an existing fast-sync snapshot with an additional key
        snapshot_path = str(args.path)
        private_key = str(args.private_key)
        try:
           keylib.ECPrivateKey(private_key)
        except:
           print "Invalid private key"
           sys.exit(1)

        rc = fast_sync_sign_snapshot( snapshot_path, private_key )
        if not rc:
           print "Failed to sign snapshot"
           sys.exit(1)

    elif args.action == 'fast_sync':
        # fetch the snapshot and verify it
        if hasattr(args, 'url') and args.url:
           url = str(args.url)
        else:
           url = str(config.FAST_SYNC_DEFAULT_URL)

        public_keys = config.FAST_SYNC_PUBLIC_KEYS

        if args.public_keys is not None:
           public_keys = args.public_keys.split(',')
           for pubk in public_keys:
               try:
                   keylib.ECPublicKey(pubk)
               except:
                   print "Invalid public key"
                   sys.exit(1)

        num_required = len(public_keys)
        if args.num_required:
           num_required = int(args.num_required)

        print "Synchronizing from snapshot from {}.  This may take up to 15 minutes.".format(url)

        rc = fast_sync_import(working_dir, url, public_keys=public_keys, num_required=num_required, verbose=True)
        if not rc:
           print 'fast_sync failed'
           sys.exit(1)

        print "Node synchronized!  Node state written to {}".format(working_dir)
        print "Start your node with `blockstack-core start`"
        print "Pass `--debug` for extra output."

<|MERGE_RESOLUTION|>--- conflicted
+++ resolved
@@ -891,32 +891,6 @@
 
 
     def rpc_get_name_history_page(self, name, page, **con_info):
-<<<<<<< HEAD
-=======
-        """
-        Get the list of history entries for a name's history, paginated.
-        Small pages correspond to later history (page = 0 is the page of last updates)
-        Page size is 20 rows.
-        Return {'status': True, 'history': [...]} on success
-        Return {'error': ...} on error
-        """
-        if not self.check_name(name):
-            return {'error': 'invalid name'}
-
-        if not self.check_count(page):
-            return {'error': 'invalid page'}
-
-        offset = page * 20
-        count = (page + 1) * 20
-
-        db = get_db_state(self.working_dir)
-        history_data = db.get_name_history(name, offset, count, reverse=True)
-        db.close()
-        return self.success_response({'history': history_data})
-        
-
-    def rpc_get_name_history_blocks( self, name, **con_info ):
->>>>>>> 01ef6b02
         """
         Get the list of history entries for a name's history, paginated.
         Small pages correspond to later history (page = 0 is the page of last updates)
