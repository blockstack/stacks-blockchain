--- conflicted
+++ resolved
@@ -37,11 +37,7 @@
 import virtualchain
 from nameset.virtualchain_hooks import get_last_block, get_snapshots, get_valid_transaction_window
 
-<<<<<<< HEAD
 from .util import url_to_host_port, atlas_inventory_to_string, db_query_execute, db_format_query
-=======
-from .util import url_to_host_port, atlas_inventory_to_string
->>>>>>> 841f1bbe
 from .storage.auth import get_zonefile_data_hash
 
 from .client import \
@@ -560,32 +556,7 @@
     Abort on failure.
     """
     with DB_LOCK:
-<<<<<<< HEAD
         return db_query_execute(cur, query, values)
-=======
-        timeout = 1.0
-        while True:
-            try:
-                ret = cur.execute(query, values)
-                return ret
-            except sqlite3.OperationalError as oe:
-                if oe.message == "database is locked":
-                    timeout = timeout * 2 + timeout * random.random()
-                    log.error("Query timed out due to lock; retrying in %s: %s" % (timeout, atlasdb_format_query(query, values)))
-                    time.sleep(timeout)
-                
-                else:
-                    log.exception(oe)
-                    log.error("FATAL: failed to execute query (%s, %s)" % (query, values))
-                    log.error("\n".join(traceback.format_stack()))
-                    os.abort()
-
-            except Exception, e:
-                log.exception(e)
-                log.error("FATAL: failed to execute query (%s, %s)" % (query, values))
-                log.error("\n".join(traceback.format_stack()))
-                os.abort()
->>>>>>> 841f1bbe
 
 
 def atlasdb_open( path ):
@@ -609,11 +580,7 @@
     Mark it as present or absent.
     Keep our in-RAM inventory vector up-to-date
     """
-<<<<<<< HEAD
     global ZONEFILE_INV, NUM_ZONEFILES, ZONEFILE_INV_LOCK
-=======
-    global ZONEFILE_INV, NUM_ZONEFILES
->>>>>>> 841f1bbe
 
     with AtlasDBOpen( con=con, path=path ) as dbcon:
         if present:
@@ -717,13 +684,8 @@
 
 def atlasdb_get_zonefiles_by_block( from_block, to_block, offset, count, name=None, con=None, path=None ):
     """
-<<<<<<< HEAD
     Look up all zonefile hashes in a block range.  Optionally filter by name.
     Returns [{'name': ..., 'zonefile_hash': ..., 'block_height': ..., 'txid': ..., 'inv_index': ...}]
-=======
-    Look up all zonefile hashes in a block range.
-    Returns {'zonefile_hash': ..., 'indexes': [...], etc}
->>>>>>> 841f1bbe
     """
     ret = None
 
@@ -876,11 +838,7 @@
     Returns True if the zone file was already present
     Returns False if it was not
     """
-<<<<<<< HEAD
     global ZONEFILE_INV, ZONEFILE_INV_LOCK
-=======
-    global ZONEFILE_INV
->>>>>>> 841f1bbe
 
     was_present = None
     with AtlasDBOpen(con=con, path=path) as dbcon:
@@ -918,11 +876,6 @@
     """
     Make a note that we tried to get the zonefile from storage
     """
-<<<<<<< HEAD
-=======
-    global ZONEFILE_INV
-
->>>>>>> 841f1bbe
     with AtlasDBOpen(con=con, path=path) as dbcon:
         if tried_storage:
             tried_storage = 1
@@ -1007,11 +960,8 @@
     total = 0
     if end_block is None:
         end_block = db.lastblock+1
-<<<<<<< HEAD
 
     ret = []    # map zonefile hash to zfinfo
-=======
->>>>>>> 841f1bbe
 
     for block_height in range(start_block, end_block, 1):
         
@@ -1048,18 +998,12 @@
 def atlasdb_sync_zonefiles( db, start_block, zonefile_dir, validate=True, end_block=None, path=None, con=None ):
     """
     Synchronize atlas DB with name db
-<<<<<<< HEAD
 
     NOT THREAD SAFE
     """
     ret = None
     with AtlasDBOpen(con=con, path=path) as dbcon:
         ret = atlasdb_queue_zonefiles( dbcon, db, start_block, zonefile_dir, validate=validate, end_block=end_block )
-=======
-    """
-    with AtlasDBOpen(con=con, path=path) as dbcon:
-        atlasdb_queue_zonefiles( dbcon, db, start_block, zonefile_dir, validate=validate, end_block=end_block )
->>>>>>> 841f1bbe
         atlasdb_cache_zonefile_info( con=dbcon )
 
     return ret
@@ -2344,11 +2288,7 @@
     assert not atlas_peer_table_is_locked_by_me()
 
     try:
-<<<<<<< HEAD
-        peer_list = blockstack_get_atlas_peers( peer_hostport, timeout=timeout, my_hostport=my_hostport, proxy=rpc )
-=======
         peer_list = blockstack_atlas_peer_exchange( peer_hostport, my_hostport, timeout=timeout, proxy=rpc )
->>>>>>> 841f1bbe
     except (socket.timeout, socket.gaierror, socket.herror, socket.error), se:
         atlas_log_socket_error( "atlas_peer_exchange(%s)" % peer_hostport, peer_hostport, se)
         log.error("Socket error in response from '%s'" % peer_hostport)
@@ -3267,7 +3207,6 @@
         self.zonefile_dir = zonefile_dir
         self.last_storage_reset = time_now()
         self.atlasdb_path = path
-<<<<<<< HEAD
         
     def set_store_zonefile_callback(self, cb):
         self.store_zonefile_cb = cb
@@ -3278,8 +3217,6 @@
         Set a zonefile as present, and if it was previously absent, inform the storage listener
         """
         was_present = atlasdb_set_zonefile_present( zfhash, True, con=con, path=path )
-=======
->>>>>>> 841f1bbe
 
         # tell anyone who cares that we got this zone file, if it was new 
         if not was_present and self.store_zonefile_cb:
@@ -3397,12 +3334,7 @@
                 zonefile_hashes[i] = None
 
                 # mark it as present
-<<<<<<< HEAD
                 self.set_zonefile_present(zfhash, min(zonefile_block_heights[zfhash]), path=path)
-=======
-                res = atlasdb_set_zonefile_present( zfhash, True, path=path ) 
-
->>>>>>> 841f1bbe
 
         zonefile_hashes = filter( lambda zfh: zfh is not None, zonefile_hashes )
 
@@ -3618,12 +3550,7 @@
         self.running = False
 
 
-<<<<<<< HEAD
 def atlas_node_init(my_hostname, my_portnum, atlasdb_path, zonefile_dir, working_dir):
-=======
-
-def atlas_node_start(my_hostname, my_portnum, atlasdb_path, zonefile_dir, working_dir):
->>>>>>> 841f1bbe
     """
     Start up the atlas node.
     Return a bundle of atlas state
