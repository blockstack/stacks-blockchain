#!/usr/bin/env python
# -*- coding: utf-8 -*-
"""
    Blockstack-client
    ~~~~~
    copyright: (c) 2014-2015 by Halfmoon Labs, Inc.
    copyright: (c) 2016-2017 by Blockstack.org

    This file is part of Blockstack-client.

    Blockstack-client is free software: you can redistribute it and/or modify
    it under the terms of the GNU General Public License as published by
    the Free Software Foundation, either version 3 of the License, or
    (at your option) any later version.

    Blockstack-client is distributed in the hope that it will be useful,
    but WITHOUT ANY WARRANTY; without even the implied warranty of
    MERCHANTABILITY or FITNESS FOR A PARTICULAR PURPOSE.  See the
    GNU General Public License for more details.
    You should have received a copy of the GNU General Public License
    along with Blockstack-client. If not, see <http://www.gnu.org/licenses/>.
"""

import json
import os
import time
import jsontokens
import blockstack_profiles
import blockstack_zones
import urllib
import virtualchain
import posixpath
import uuid
import user as user_db
import storage
import errno
import hashlib
import jsontokens
import collections
import threading
import functools

from keylib import *

import virtualchain
from virtualchain.lib.ecdsalib import *

from keys import *
from profile import *
from proxy import *
from storage import hash_zonefile
from zonefile import get_name_zonefile, load_name_zonefile, store_name_zonefile
from utils import ScatterGather

from logger import get_logger
from config import get_config, get_local_device_id
from constants import BLOCKSTACK_TEST, BLOCKSTACK_DEBUG, DATASTORE_SIGNING_KEY_INDEX, BLOCKSTACK_STORAGE_PROTO_VERSION, DEFAULT_DEVICE_ID
from schemas import *
from token_file import lookup_app_pubkeys

from gaia.write_log import *

log = get_logger()

MUTABLE_DATA_VERSION_LOCK = threading.Lock()

class DataCache(object):
    """
    Write-coherent inode and datastore data cache
    """
    def __init__(self, max_headers=1024, max_dirs=1024, max_datastores=1024):
        self.header_cache = {}
        self.header_deadlines = {}
        self.max_headers = max_headers

        self.dir_cache = {}
        self.dir_deadlines = {}
        self.dir_children = {}
        self.max_dirs = max_dirs

        self.datastore_cache = {}
        self.datastore_deadlines = {}
        self.max_datastores = max_datastores

        self.header_lock = threading.Lock()
        self.dir_lock = threading.Lock()
        self.datastore_lock = threading.Lock()


    def _put_data(self, lock, cache_obj, deadline_tbl, max_obj, key, value, ttl):
        """
        Save data to either the header cache or dir cache
        """
        deadline = int(time.time() + ttl)

        if lock:
            lock.acquire()

        cache_obj[key] = {'value': value, 'deadline': deadline}

        if not deadline_tbl.has_key(deadline):
            deadline_tbl[deadline] = []

        deadline_tbl[deadline].append(key)

        if len(cache_obj.keys()) > max_obj:
            # evict stuff
            to_evict = []
            evict_count = 0
            for deadline in sorted(deadline_tbl.keys()):
                to_evict.append(deadline)
                evict_count += len(deadline_tbl[deadline])
                if len(cache_obj.keys()) - evict_count <= max_obj:
                    break

            for deadline in to_evict:
                evicted_keys = deadline_tbl[deadline]
                del deadline_tbl[deadline]

                for key in evicted_keys:
                    del cache_obj[key]

        if lock:
            lock.release()


    def _get_data(self, lock, cache_obj, deadline_tbl, key):
        """
        Get data from either the header cache or dir cache or datastore cache
        Returns the cached object, plus the expiry time
        """
        
        with lock:
            if not cache_obj.has_key(key):
                return None, None

            res = cache_obj[key]['value']
            res_deadline = cache_obj[key]['deadline']

            if time.time() < res_deadline:
                # fresh 
                return res, res_deadline

            # expired
            to_evict = []
            for deadline in sorted(deadline_tbl.keys()):
                if time.time() <= deadline:
                    break
                
                to_evict.append(deadline)

            for deadline in to_evict:
                evicted_keys = deadline_tbl[deadline]
                del deadline_tbl[deadline]

                for key in evicted_keys:
                    del cache_obj[key]

            return None, None


    def _evict_data(self, lock, cache_obj, deadline_tbl, key):
        """
        Remove data from a cache
        """
        with lock:
            if not cache_obj.has_key(key):
                return 

            res = cache_obj[key]['value']
            res_deadline = cache_obj[key]['deadline']

            del cache_obj[key]

            if not deadline_tbl.has_key(res_deadline):
                return

            if key not in deadline_tbl[res_deadline]:
                return 

            deadline_tbl[res_deadline].remove(key)
            if len(deadline_tbl[res_deadline]) == 0:
                del deadline_tbl[res_deadline]

            return


    def put_inode_header(self, datastore_id, inode_header, ttl):
        """
        Save an inode header
        """
        log.debug("Cache inode header {}".format(inode_header['uuid']))
        return self._put_data(self.header_lock, self.header_cache, self.header_deadlines, self.max_headers, '{}:{}'.format(datastore_id, inode_header['uuid']), inode_header, ttl)


    def put_inode_directory(self, datastore_id, inode_directory, ttl):
        """
        Save an inode directory
        """
        log.debug("Cache directory {} (version {})".format(inode_directory['uuid'], inode_directory['version']))

        with self.dir_lock:
            # stash directory
            self._put_data(None, self.dir_cache, self.dir_deadlines, self.max_dirs, '{}:{}'.format(datastore_id, inode_directory['uuid']), inode_directory, ttl)

            # also, map children UUID back to the parent directory so we can properly evict the parent directory
            # when we add/remove/update a file.
            for child_name in inode_directory['idata']['children'].keys():
                child_idata = inode_directory['idata']['children'][child_name]
                child_uuid = child_idata['uuid']
                self.dir_children[child_uuid] = inode_directory['uuid']


    def put_datastore_record(self, datastore_id, datastore_rec, ttl):
        """
        Save a datastore record
        """
        log.debug("Cache datastore {}".format(datastore_id))
        return self._put_data(self.datastore_lock, self.datastore_cache, self.datastore_deadlines, self.max_datastores, datastore_id, datastore_rec, ttl)


    def get_inode_header(self, datastore_id, inode_uuid):
        """
        Get a cached inode header
        Return None if stale or absent
        """
        res, deadline = self._get_data(self.header_lock, self.header_cache, self.header_deadlines, '{}:{}'.format(datastore_id, inode_uuid))
        if res:
            log.debug("Cache HIT header {}, expires at {} (now={})".format(inode_uuid, deadline, time.time()))

        else:
            log.debug("Cache MISS {}".format(inode_uuid))

        return res


    def get_inode_directory(self, datastore_id, inode_uuid):
        """
        Get a cached directory header
        Return None if stale or absent
        """
        res, deadline = self._get_data(self.dir_lock, self.dir_cache, self.dir_deadlines, '{}:{}'.format(datastore_id, inode_uuid))
        if res:
            log.debug("Cache HIT directory {}, version {}, expires at {} (now={})".format(inode_uuid, res['version'], deadline, time.time()))

        else:
            log.debug("Cache MISS {}".format(inode_uuid))

        return res


    def get_datastore_record(self, datastore_id):
        """
        Get a cached datastore record
        Return None if stale or absent
        """
        res, deadline = self._get_data(self.datastore_lock, self.datastore_cache, self.datastore_deadlines, datastore_id)
        if res:
            log.debug("Cache HIT datastore {}, expires at {} (now={})".format(datastore_id, deadline, time.time()))
        
        else:
            log.debug("Cache MISS {}".format(datastore_id))

        return res


    def evict_inode_header(self, datastore_id, inode_uuid):
        """
        Evict a given inode header
        """
        return self._evict_data(self.header_lock, self.header_cache, self.header_deadlines, '{}:{}'.format(datastore_id, inode_uuid))


    def evict_inode_directory(self, datastore_id, inode_uuid):
        """
        Evict a given directory
        """
        return self._evict_data(self.dir_lock, self.dir_cache, self.dir_deadlines, '{}:{}'.format(datastore_id, inode_uuid))


    def evict_datastore_record(self, datastore_id):
        """
        Evict a datastore record
        """
        return self._evict_data(self.datastore_lock, self.datastore_cache, self.datastore_deadlines, datastore_id)


    def evict_inode(self, datastore_id, inode_uuid):
        """
        Evict all inode state
        """
        parent_uuid = None
        with self.dir_lock:
            parent_uuid = self.dir_children.get(inode_uuid, None)

        self.evict_inode_header(datastore_id, inode_uuid)
        self.evict_inode_directory(datastore_id, inode_uuid)
        
        if parent_uuid:
            log.debug("Evict {}, parent of {}".format(parent_uuid, inode_uuid))
            self.evict_inode_header(datastore_id, parent_uuid)
            self.evict_inode_directory(datastore_id, parent_uuid)

            to_remove = []
            for (cuuid, duuid) in self.dir_children.items():
                if duuid == inode_uuid:
                    to_remove.append(cuuid)

            for cuuid in to_remove:
                del self.dir_children[cuuid]

    
    def evict_all(self):
        """
        Clear the entire cache
        """
        with self.header_lock:
            self.header_cache = {}
            self.header_deadlines = {}

        with self.dir_lock:
            self.dir_cache = {}
            self.dir_deadlines = {}

        with self.datastore_lock:
            self.datastore_cache = {}
            self.datastore_deadliens = {}


GLOBAL_CACHE = DataCache()


def serialize_mutable_data_id(data_id):
    """
    Turn a data ID into a suitable filesystem name
    """
    return urllib.quote(urllib.unquote(data_id).replace('\0', '\\0')).replace('/', r'\x2f')


def get_metadata_dir(conf, config_path=CONFIG_PATH):
    """
    Get the absolute path to the metadata directory
    """
    metadata_dir = conf.get('metadata', None)
    assert metadata_dir, "Config file is missing blockstack_client.metadata"

    if posixpath.normpath(os.path.abspath(metadata_dir)) != posixpath.normpath(conf['metadata']):
        # relative path; make absolute
        metadata_dir = posixpath.normpath( os.path.join(os.path.dirname(config_path), metadata_dir) )

    return metadata_dir


def load_mutable_data_version(conf, device_id, fq_data_id, config_path=CONFIG_PATH):
    """
    Get the version field of a piece of mutable data from local cache.
    Return the version on success
    Return None if not found
    Raise on invalid input
    """

    # try to get the current, locally-cached version
    conf = get_config(path=config_path) if conf is None else conf

    if conf is None:
        msg = 'No config found; cannot load version for "{}"'
        log.debug(msg.format(fq_data_id))
        return None

    _, data_id = storage.parse_fq_data_id(fq_data_id)
    assert data_id, "Invalid fqid {}".format(fq_data_id)

    metadata_dir = get_metadata_dir(conf)
    dev_id = serialize_mutable_data_id(device_id)
    d_id = serialize_mutable_data_id(data_id)

    ver_dir = os.path.join(metadata_dir, d_id)
    if not os.path.exists(ver_dir):
        log.debug("No version path found for {}:{}".format(device_id, fq_data_id))
        return None

    ver_path = os.path.join(ver_dir, '{}.ver'.format(dev_id))
    try:
        with open(ver_path, 'r') as f:
            ver_txt = f.read()
            return int(ver_txt.strip())

    except ValueError as ve:
        log.warn("Not an integer: {}".format(ver_path))
    except Exception as e:
        log.warn("Failed to read; {}".format(ver_path))

    return None


def store_mutable_data_version(conf, device_id, fq_data_id, ver, config_path=CONFIG_PATH):
    """
    Locally store the version of a piece of mutable data,
    so we can ensure that its version is incremented on
    subsequent puts.

    Return True if stored
    Return False if not
    Raise on invalid input
    """

    conf = get_config(path=config_path) if conf is None else conf

    if conf is None:
        msg = 'No config found; cannot store version for "{}"'
        log.warning(msg.format(fq_data_id))
        return False

    metadata_dir = get_metadata_dir(conf)

    _, data_id = storage.parse_fq_data_id(fq_data_id)
    assert data_id, "Invalid fqid {}".format(fq_data_id)

    d_id = serialize_mutable_data_id(data_id)
    dev_id = serialize_mutable_data_id(device_id)

    # serialize this 
    with MUTABLE_DATA_VERSION_LOCK:

        if not os.path.isdir(metadata_dir):
            try:
                log.debug("Make metadata directory {}".format(metadata_dir))
                os.makedirs(metadata_dir)
            except Exception, e:
                if BLOCKSTACK_DEBUG:
                    log.exception(e)

                msg = 'No metadata directory created; cannot store version of "{}"'
                log.warning(msg.format(fq_data_id))
                return False

        ver_dir = os.path.join(metadata_dir, d_id)
        if not os.path.isdir(ver_dir):
            try:
                log.debug("Make metadata directory {}".format(ver_dir))
                os.makedirs(ver_dir)
            except OSError, oe:
                if oe.errno != errno.EEXIST:
                    raise
                else:
                    pass

            except Exception, e:
                if BLOCKSTACK_DEBUG:
                    log.exception(e)

                log.warning("No metadata directory created for {}:{}".format(device_id, fq_data_id))
                return False

        ver_path = os.path.join(ver_dir, '{}.ver'.format(dev_id))
        try:
            with open(ver_path, 'w') as f:
                f.write(str(ver))

            return True

        except Exception as e:
            if BLOCKSTACK_DEBUG:
                log.exception(e)

            log.warn("Failed to store version of {}:{}".format(device_id, fq_data_id))
       
    return False


def delete_mutable_data_version(conf, device_id, fq_data_id, config_path=CONFIG_PATH):
    """
    Locally delete the version of a piece of mutable data.

    Return True if deleted.
    Return False if not
    Raise on invalid input
    """

    conf = get_config(path=config_path) if conf is None else conf

    if conf is None:
        msg = 'No config found; cannot delete version for "{}"'
        return False

    metadata_dir = get_metadata_dir(conf)

    if not os.path.isdir(metadata_dir):
        return True

    _, data_id = storage.parse_fq_data_id(fq_data_id)
    assert data_id, "Invalid fqid {}".format(fq_data_id)

    d_id = serialize_mutable_data_id(data_id)
    dev_id = serialize_mutable_data_id(device_id)

    with MUTABLE_DATA_VERSION_LOCK:
        ver_dir = os.path.join(metadata_dir, d_id)
        if not os.path.isdir(ver_dir):
            return True

        ver_path = os.path.join(ver_dir, '{}.ver'.format(dev_id))
        try:
            if os.path.exists(ver_path):
                os.unlink(ver_path)

        except Exception as e:
            # failed for whatever reason
            msg = 'Failed to remove version file "{}"'
            log.warn(msg.format(ver_path))

    return False


def is_obsolete_zonefile(user_zonefile):
    return (
        blockstack_profiles.is_profile_in_legacy_format(user_zonefile) or
        not user_db.is_user_zonefile(user_zonefile)
    )


def get_immutable(name, data_hash, data_id=None, config_path=CONFIG_PATH, proxy=None):
    """
    get_immutable

    Fetch a piece of immutable data.  Use @data_hash to look it up
    in the user's zonefile, and then fetch and verify the data itself
    from the configured storage providers.

    Return {'data': the data, 'hash': hash} on success
    Return {'error': ...} on failure
    """

    proxy = get_default_proxy(config_path) if proxy is None else proxy

    user_zonefile = get_name_zonefile(name, proxy=proxy)
    if 'error' in user_zonefile:
        log.debug("Unable to load zone file for '{}': {}".format(name, user_zonefile['error']))
        return user_zonefile

    user_zonefile = user_zonefile['zonefile']

    if is_obsolete_zonefile(user_zonefile):
        # zonefile is really a legacy profile
        msg = 'Zone file is in a legacy format that does not support immutable data.'
        return {'error': msg}

    if data_id is not None:
        # look up hash by name
        hs = user_db.get_immutable_data_hashes(user_zonefile, data_id)
        if hs is None:
            return {'error': 'No such immutable datum'}

        if len(hs) > 1:
            # this tool doesn't allow this to happen (one ID matches
            # one hash), but that doesn't preclude the user from doing
            # this with other tools.
            if data_hash is not None and data_hash not in hs:
                return {'error': 'Data ID/hash mismatch: {} not in {} (possibly due to invalid zonefile)'.format(data_hash, hs)}
            else:
                msg = 'Multiple matches for "{}": {}'
                return {'error': msg.format(data_id, ','.join(h))}

        h = hs[0]
        if data_hash is not None:
            if h != data_hash:
                return {'error': 'Data ID/hash mismatch: {} != {}'.format(data_hash, h)}
        else:
            data_hash = h

    elif not user_db.has_immutable_data(user_zonefile, data_hash):
        return {'error': 'No such immutable datum'}

    data_url_hint = user_db.get_immutable_data_url(user_zonefile, data_hash)

    data = storage.get_immutable_data(
        data_hash, fqu=name, data_id=data_id, data_url=data_url_hint
    )

    if data is None:
        return {'error': 'No immutable data returned'}

    return {'data': data, 'hash': data_hash}


def get_immutable_by_name(name, data_id, proxy=None):
    """
    get_immutable_by_name

    Fetch a piece of immutable data, using a human-meaningful name.
    Look up the hash in the user's zonefile, and use it to fetch
    and verify the immutable data from the configured storage providers.

    Return {'data': the data, 'hash': hash} on success
    Return {'error': ...} on failure
    """
    return get_immutable(name, None, data_id=data_id, proxy=proxy)


def list_update_history(name, current_block=None, config_path=CONFIG_PATH, proxy=None,
                        from_block=0, return_blockids=False, return_txids=False):
    """
    list_update_history

    List all zonefile hashes of a name, in historic order.
    Return a list of hashes on success.
    Return {'error': ...} on failure
    """

    proxy = get_default_proxy(config_path) if proxy is None else proxy

    if current_block is None:
        try:
            info = getinfo(proxy=proxy)
            if 'last_block_processed' in info:
                current_block = int(info['last_block_processed']) + 1
            elif 'last_block' in info:
                current_block = int(info['last_block']) + 1
            else:
                raise Exception('Invalid getinfo reply')
        except Exception as e:
            log.error('Invalid getinfo reply')
            return {'error': 'Failed to contact Blockstack server'}

    name_history = get_name_blockchain_history( name, from_block, current_block )
    if 'error' in name_history:
        log.error('Failed to get name history for {}: {}'.format(name, name_history['error']))
        return name_history

    all_update_hashes = []
    corresponding_block_ids = []
    corresponding_txids = []
    block_ids = name_history.keys()
    block_ids.sort()
    for block_id in block_ids:
        history_items = name_history[block_id]
        for history_item in history_items:
            value_hash = history_item.get('value_hash', None)
            if value_hash is None:
                continue

            if len(all_update_hashes) > 0 and all_update_hashes[-1] == value_hash:
                continue

            # changed
            all_update_hashes.append(value_hash)
            corresponding_block_ids.append(block_id)
            if return_txids:
                corresponding_txids.append(history_item.get('txid',None))

    rval = (all_update_hashes,)
    if return_blockids:
        rval += (corresponding_block_ids,)
    if return_txids:
        rval += (corresponding_txids,)
    if len(rval) == 1:
        return rval[0]
    return rval


def list_zonefile_history(name, current_block=None, proxy=None, return_hashes = False,
                          from_block=None, return_blockids=False, return_txids=False):
    """
    list_zonefile_history

    List all prior zonefiles of a name, in historic order.
    Return the list of zonefiles.  Each zonefile will be a dict with either the zonefile data,
    or a dict with only the key 'error' defined.  This method can successfully return
    some but not all zonefiles.
    """
    kwargs = {}
    if from_block:
        kwargs['from_block'] = from_block
    if return_blockids:
        kwargs['return_blockids'] = return_blockids
    if return_txids:
        kwargs['return_txids'] = return_txids

    res = list_update_history(
            name, current_block=current_block, proxy=proxy, **kwargs)
    if return_blockids or return_txids:
        zonefile_hashes = res[0]
        return_rest = res[1:]
        do_return_more = True
    else:
        zonefile_hashes = res
        do_return_more = False

    zonefiles = []
    for zh in zonefile_hashes:
        zonefile = load_name_zonefile(name, zh, raw_zonefile=True)
        if zonefile is None:
            zonefile = {'error': 'Failed to load zonefile {}'.format(zh)}
        else:
            msg = 'Invalid zonefile type {}'.format(type(zonefile))
            assert isinstance(zonefile, (str, unicode)), msg

        zonefiles.append(zonefile)

    rval = (zonefiles, )
    if return_hashes:
        rval += (zonefile_hashes,)
    if do_return_more:
        rval += tuple(return_rest)
    if len(rval) == 1:
        return rval[0]
    return rval


def list_immutable_data_history(name, data_id, current_block=None, proxy=None):
    """
    list_immutable_data_history

    List all prior hashes of an immutable datum, given its unchanging ID.
    If the zonefile at a particular update is missing, the string "missing zonefile" will be
    appended in its place.  If the zonefile did not define data_id at that time,
    the string "data not defined" will be placed in the hash's place.

    Returns the list of hashes.
    If there are multiple matches for the data ID in a zonefile, then return the list of hashes for that zonefile.
    """
    zonefiles = list_zonefile_history(name, current_block=current_block, proxy=proxy)
    hashes = []
    for zf in zonefiles:
        if zf is None:
            # not found
            hashes.append('missing zonefile')
            continue

        if isinstance(zf, dict):
            # only happens on error
            if 'error' in zf and len(zf.keys()) == 1:
                # couldn't get it
                hashes.append('missing zonefile')
                continue

        # try to parse
        try:
            zf = blockstack_zones.parse_zone_file(zf)
            zf = dict(zf)  # force dict
        except Exception as e:
            if BLOCKSTACK_TEST is not None:
                log.exception(e)

            # not a standard zonefile
            log.debug('Skip non-standard zonefile')
            hashes.append('non-standard zonefile')
            continue

        if not user_db.is_user_zonefile(zf):
            # legacy profile
            hashes.append('missing zonefile')
            continue

        data_hashes = user_db.get_immutable_data_hashes(zf, data_id)
        if data_hashes is not None:
            hashes += data_hashes
            continue

        hashes.append('data not defined')

    return hashes


def data_blob_parse( data_blob_payload ):
    """
    Parse a serialized data structure
    Throws on error
    """
    return json.loads(data_blob_payload)


def data_blob_serialize( data_blob ):
    """
    Serialize a data blob (conformant to DATA_BLOB_SCHEMA) into a string
    Throws on error
    """    
    return json.dumps(data_blob, sort_keys=True)


def data_blob_sign( data_blob_str, data_privkey ):
    """
    Sign a serialized data blob
    Returns the signature
    """
    sig = storage.sign_data_payload(data_blob_str, data_privkey)
    return sig


def get_mutable(fq_data_id, device_ids=None, raw=False, data_pubkeys=None, data_addresses=None, data_hash=None, storage_drivers=None,
                            proxy=None, timestamp=0, force=False, urls=None, is_fq_data_id=False,
                            config_path=CONFIG_PATH, blockchain_id=None):
    """
    get_mutable 

    Fetch a piece of mutable data from *all* drivers.

    Verification order:
        The data will be verified against *any* public key in data_pubkeys, if given.
        The data will be verified against *any* data address in data_addresses, if given.
    
    Return {'data': the data, 'timestamp': ..., 'drivers': [driver name]} on success
    If raw=True, then only return {'data': ..., 'drivers': ...} on success.

    Return {'error': ...} on error
    """

    proxy = get_default_proxy(config_path) if proxy is None else proxy
    conf = get_config(path=config_path)

    # must have raw=True if we don't have public keys or addresses
    if data_pubkeys is None and data_addresses is None:
        assert raw, "No data public keys or public key hashes are given"

    if storage_drivers is None:
        storage_drivers = get_read_storage_drivers(config_path)
        log.debug("Using default storge drivers {}".format(','.join(storage_drivers)))

    if force:
        timestamp = 0

    log.debug("get_mutable({}, blockchain_id={}, pubkeys={}, addrs={}, hash={}, storage_drivers={})".format(
        fq_data_id, blockchain_id, data_pubkeys, data_addresses, data_hash, ','.join(storage_drivers)
    ))
    
    mutable_data = None
    stale = False
    notfound = True

    mutable_drivers = []
    latest_timestamp = 0

    # optimization: try local drivers before non-local drivers
    storage_drivers = prioritize_read_drivers(config_path, storage_drivers)
<<<<<<< HEAD
     
=======

>>>>>>> 6d217b1c
    # which storage drivers and/or URLs will we use?
    for driver in storage_drivers: 

        log.debug("get_mutable_data({}) from {}".format(fq_data_id, driver))
        
        # get the mutable data itsef
        # NOTE: we only use 'bsk2' data formats; use storage.get_mutable_data() directly for loading things like profiles that have a different format.
        data_str = storage.get_mutable_data(fq_data_id, data_pubkeys, urls=urls, drivers=[driver], data_addresses=data_addresses, data_hash=data_hash, bsk_version=2, fqu=blockchain_id)
        if data_str is None:
            log.error("Failed to get mutable datum {} from {}".format(fq_data_id, driver))
            continue
        
        notfound = False

        if raw:
            # no more work to do
            ret = {
                'data': data_str,
                'drivers': [driver],
            }
            return ret

        # expect mutable data blob.  Parse and validate it.
        data = None
        try:
            data = data_blob_parse(data_str)
            jsonschema.validate(data, DATA_BLOB_SCHEMA)
        except ValidationError as ve:
            if BLOCKSTACK_DEBUG:
                log.exception(ve)

            log.warn("Invalid mutable data from {} for {}".format(driver, fq_data_id))
            continue

        if data['fq_data_id'] != fq_data_id:
            log.warn("Got back an unexpected fq_data_id")
            continue

        # check consistency
        data_ts = data['timestamp']
        if data_ts < timestamp:
            log.warn("Invalid (stale) data timestamp from {} for {}: data ts = {}, timestamp = {}".format(driver, fq_data_id, data_ts, timestamp))
            stale = True
            continue

        if data_ts < latest_timestamp:
            log.warn("{} from {} is stale ({} < {})".format(fq_data_id, driver, data_ts, latest_timestamp))
            continue

        elif data_ts == latest_timestamp:
            log.debug("{} from {} has the same timestamp as latest ({}), available from {}".format(fq_data_id, driver, latest_timestamp, ','.join(mutable_drivers)))
            mutable_data = data
            mutable_drivers.append(driver)
            continue

        else:
            # got a later version
            # discard all prior drivers; they gave stale data
            latest_timestamp = data_ts
            mutable_data = data
            mutable_drivers = [driver]
            log.debug("Latest timestamp of {} is now {}, vailable from {}".format(fq_data_id, data_ts, driver))
            continue

    if mutable_data is None:
        log.error("Failed to fetch mutable data for {}".format(fq_data_id))
        res = {'error': 'Failed to fetch mutable data'}
        if stale:
            res['stale'] = stale
<<<<<<< HEAD
            res['error'] = 'Failed to fetch mutable data for {} due to timestamp mismatch.'
            log.error("Failed to fetch mutable data for {} due to timestamp mismatch.".format(fq_data_id))
=======
            res['error'] = 'Failed to fetch mutable data for {} due to version mismatch.'
            log.error("Failed to fetch mutable data for {} due to version mismatch.".format(data_id))
>>>>>>> 6d217b1c

        if notfound:
            res['notfound'] = True
            log.error("Failed to fetch mutable data for {} since no drivers returned data.".format(fq_data_id))

        return res

    ret = {
        'data': mutable_data['data'],
        'timestamp': latest_timestamp,
        'fq_data_id': mutable_data['fq_data_id'],

        'data_pubkey': data_pubkey,
        'owner_pubkey_hash': data_address,
        'drivers': mutable_drivers
    }

    return ret



def put_immutable(blockchain_id, data_id, data_text, data_url=None, txid=None, proxy=None, wallet_keys=None, config_path=CONFIG_PATH):
    """
    put_immutable

    Given a blockchain ID, the data ID, and a JSON-ified chunk of data,
    put it into the user's zonefile.

    If the user's zonefile corresponds to a legacy profile, then automatically
    convert it into a mutable profile and a modern zonefile, and then proceed
    to add the data record.

    If @txid is given, then don't re-send the NAME_UPDATE.  Just try to store
    the data to the immutable storage providers (again).  This is to allow
    for retries in the case where the NAME_UPDATE went through but the
    storage providers did not receive data.

    On success, the new zonefile will be returned.  THE CALLER SHOULD PUSH THIS NEW ZONEFILE
    TO BLOCKSTACK SERVERS ONCE THE TRANSACTION CONFIRMS.  By default, it will be enqueued
    for replication.

    Return {'status': True, 'transaction_hash': txid, 'immutable_data_hash': data_hash, 'zonefile_hash': ..., 'zonefile': {...} } on success
    Return {'error': ...} on error
    """

    from backend.nameops import async_update

    proxy = get_default_proxy(config_path) if proxy is None else proxy

    # NOTE: only accept non-legacy zone files
    user_zonefile = get_name_zonefile(blockchain_id, proxy=proxy)
    if 'error' in user_zonefile:
        log.debug("Unable to load zone file for '{}': {}".format(blockchain_id, user_zonefile['error']))
        return user_zonefile

    user_zonefile = user_zonefile['zonefile']
    data_hash = storage.get_data_hash(data_text)

    # insert into user zonefile, overwriting if need be
    if user_db.has_immutable_data_id(user_zonefile, data_id):
        log.debug('WARN: overwriting old "{}" with {}'.format(data_id, data_hash))
        old_hashes = user_db.get_immutable_data_hashes(user_zonefile, data_id)

        # NOTE: can be a list, if the name matches multiple hashes.
        # this tool doesn't do this, but it's still possible for the
        # user to use other tools to do this.
        for oh in old_hashes:
            rc = user_db.remove_immutable_data_zonefile(user_zonefile, oh)
            if not rc:
                return {'error': 'Failed to overwrite old immutable data'}

    rc = user_db.put_immutable_data_zonefile(
        user_zonefile, data_id, data_hash, data_url=data_url
    )

    if not rc:
        return {'error': 'Failed to insert immutable data into user zonefile'}

    zonefile_hash = hash_zonefile(user_zonefile)

    # update zonefile, if we haven't already
    if txid is None:
        payment_privkey_info = get_payment_privkey_info(
            wallet_keys=wallet_keys, config_path=proxy.conf['path']
        )

        owner_privkey_info = get_owner_privkey_info(
            wallet_keys=wallet_keys, config_path=proxy.conf['path']
        )

        user_zonefile_txt = blockstack_zones.make_zone_file(user_zonefile)

        update_result = async_update(
            blockchain_id, user_zonefile_txt, None, owner_privkey_info,
            payment_privkey_info, config_path=proxy.conf['path'],
            proxy=proxy, queue_path=proxy.conf['queue_path']
        )

        if 'error' in update_result:
            # failed to replicate user zonefile hash the caller should
            # simply try again, with the 'transaction_hash' given in
            # the result.
            return update_result

        txid = update_result['transaction_hash']

    result = {
        'immutable_data_hash': data_hash,
        'transaction_hash': txid,
        'zonefile_hash': zonefile_hash
    }

    # replicate immutable data
    rc = storage.put_immutable_data(data_text, txid)
    if not rc:
        result['error'] = 'Failed to store immutable data'
        return result

    rc = store_name_zonefile(blockchain_id, user_zonefile, txid)
    if not rc:
        result['error'] = 'Failed to store zonefile'
        return result

    # success!
    result['status'] = True
    result['zonefile'] = user_zonefile

    return result


def make_data_tombstones( device_ids, data_id ):
    """
    Make tombstones for mutable data across devices
    """
    ts = [storage.make_data_tombstone( storage.make_fq_data_id(device_id, data_id) ) for device_id in device_ids]
    return ts


def sign_data_tombstones( tombstones, data_privkey ):
    """
    Sign all mutable data tombstones with the given private key.
    Return the list of sigend tombstones
    """
    return [storage.sign_data_tombstone(ts, data_privkey) for ts in tombstones]


def get_device_id_from_tombstone(tombstone):
    """
    Given a signed tombstone, get the device ID
    Return the device ID string on success
    Return None on error
    """

    res = storage.parse_data_tombstone(tombstone)
    if 'error' in res:
        log.error("Failed to parse '{}'".format(tombstone))
        return None

    fq_data_id = res['tombstone_payload']
    
    device_id, data_id = storage.parse_fq_data_id(fq_data_id)
    return device_id


def verify_data_tombstones( tombstones, data_pubkey, device_ids=None ):
    """
    Verify all tombstones
    Return True if they're all signed correctly
    Return False if at least one has an invalid signature (or cannot be parsed)
    """
    ts_device_ids = []
    for ts in tombstones:
        if not storage.verify_data_tombstone(ts, data_pubkey):
            return False
       
        device_id = get_device_id_from_tombstone(ts)
        if device_id:
            ts_device_ids.append(device_id)

    if device_ids:
        # verify that all of the device IDs here are present in the tombstone information 
        # for dev_id in device_ids:
        for dev_id in [DEFAULT_DEVICE_ID]:
            if dev_id not in ts_device_ids:
                log.error("Device ID {} not present in the tombstones".format(dev_id))
                return False

    return True


def make_mutable_data_info(data_id, data_payload, device_ids=None, timestamp=None, blockchain_id=None, config_path=CONFIG_PATH, create=False, is_fq_data_id=False):
    """
    Make mutable data to serialize, sign, and store.
    data_payload must be a string.

    This is a client-side method.

    Return {'fq_data_id': ..., 'data': ..., 'timestamp': ...} on success
    Return {'error': ...} on error
    """
    conf = get_config(path=config_path)
    assert conf
   
    fq_data_id = None
    
    device_id = get_local_device_id(config_dir=os.path.dirname(config_path))
    if device_id is None:
        raise Exception("Failed to get device ID")

    if device_ids is None:
        device_ids = [device_id]

    # v2 mutable data from this device
    if not is_fq_data_id:
        fq_data_id = storage.make_fq_data_id(device_id, data_id)
    else:
        fq_data_id = data_id

    if timestamp is None:
        timestamp = int(time.time() * 1000)

    blob_data = {
        'fq_data_id': fq_data_id,
        'data': data_payload,
        'version': 1,
        'timestamp': timestamp,
    }

    if blockchain_id is not None:
        blob_data['blockchain_id'] = blockchain_id

    return blob_data


def put_mutable(fq_data_id, mutable_data_str, data_pubkey, data_signature, blockchain_id=None, proxy=None, raw=False, timestamp=None,
                config_path=CONFIG_PATH, storage_drivers=None, storage_drivers_exclusive=False, zonefile_storage_drivers=None ):
    """
    put_mutable.

    Given a serialized data payload from make_mutable_data, a public key, and a signature,
    store it with the configured storage providers.

    This is a very low-level method.  DO NOT USE UNLESS YOU KNOW WHAT YOU ARE DOING

    ** Consistency **


    ** Durability **

    Replication is all-or-nothing with respect to explicitly-listed storage drivers.  Each storage driver in storage_drivers must succeed.
    If any of them fail, then put_mutable fails.  All other storage drivers configured in the config file but not listed in storage_drivers
    will be attempted, but failures will be ignored.

    Notes on usage:
    * if storage_drivers is None, each storage driver under `storage_drivers_required_write=` will be required.
    * if storage_drivers is not None, then each storage driver in storage_drivers *must* succeed
    * If data_signature is not None, it must be the signature over the serialized payload form of data_payload

    Return {'status': True, 'urls': {'$driver_name': '$url'}} on success
    Return {'error': ...} on error
    """

    proxy = get_default_proxy(config_path) if proxy is None else proxy
    conf = get_config(path=config_path)
    assert conf

    # NOTE: this will be None if the fq_data_id refers to a profile
    device_id, _ = storage.parse_fq_data_id(fq_data_id)
    if device_id is None:
        log.warning("No device ID found in {}".format(fq_data_id))
        device_id = DEFAULT_DEVICE_ID

    if storage_drivers is None:
        storage_drivers = get_required_write_storage_drivers(config_path)
        log.debug("Storage drivers equired write defaults: {}".format(','.join(storage_drivers)))

    result = {}

    log.debug("put_mutable({}, signature={}, storage_drivers={}, exclusive={}, raw={})".format(
        fq_data_id, data_signature, ','.join(storage_drivers), storage_drivers_exclusive, raw)
    )

    if not raw:
        # require signature and pubkey, since we'll serialize
        assert data_pubkey
        assert data_signature

    storage_res = storage.put_mutable_data(fq_data_id, mutable_data_str, data_pubkey=data_pubkey, data_signature=data_signature, sign=False, raw=raw, blockchain_id=blockchain_id,
                                           required=storage_drivers, required_exclusive=storage_drivers_exclusive)

    if 'error' in storage_res:
        log.error("failed to put mutable data {}: {}".format(fq_data_id, storage_res['error']))
        result['error'] = 'Failed to store mutable data'
        return result

    return storage_res


def delete_immutable(blockchain_id, data_key, data_id=None, proxy=None, txid=None, wallet_keys=None, config_path=CONFIG_PATH):
    """
    delete_immutable

    Remove an immutable datum from a blockchain ID's zonefile, given by @data_key.
    Return a dict with {'status': True, 'zonefile_hash': ..., 'zonefile': ...} on success
    Return a dict with {'error': ...} on failure
    """

    from backend.nameops import async_update

    proxy = get_default_proxy(config_path) if proxy is None else proxy

    user_zonefile = get_name_zonefile(blockchain_id, proxy=proxy, include_name_record=True)
    if 'error' in user_zonefile:
        log.debug("Unable to load zone file for '{}': {}".format(blockchain_id, user_zonefile['error']))
        return user_zonefile

    name_record = user_zonefile['name_record']
    del user_zonefile['name_record']
    user_zonefile = user_zonefile['zonefile']

    if is_obsolete_zonefile(user_zonefile):
        # zonefile is a legacy profile.  There is no immutable data
        log.info('Profile is in legacy format.  No immutable data.')
        return {'error': 'Non-standard or legacy zonefile'}

    if data_key is None:
        if data_id is None:
            return {'error': 'No data hash or data ID given'}

        # look up the key (or list of keys) shouldn't be a
        # list--this tool prevents that--but deal with it
        # nevertheless
        data_keys = user_db.get_immutable_data_hashes(user_zonefile, data_id)
        if data_keys is not None and len(data_keys) > 1:
            msg = 'Multiple hashes for "{}": {}'
            return {'error': msg.format(data_id, ','.join(data_key))}

        data_key = data_keys[0]
        if data_key is None:
            return {'error': 'No hash for "{}"'.format(data_id)}

    # already deleted?
    if not user_db.has_immutable_data(user_zonefile, data_key):
        return {'status': True}

    # remove
    user_db.remove_immutable_data_zonefile(user_zonefile, data_key)

    zonefile_hash = hash_zonefile(user_zonefile)

    if txid is None:
        # actually send the transaction
        payment_privkey_info = get_payment_privkey_info(
            wallet_keys=wallet_keys, config_path=proxy.conf['path']
        )

        owner_privkey_info = get_owner_privkey_info(
            wallet_keys=wallet_keys, config_path=proxy.conf['path']
        )

        user_zonefile_txt = blockstack_zones.make_zone_file(user_zonefile)

        update_result = async_update(
            blockchain_id, user_zonefile_txt, None, owner_privkey_info,
            payment_privkey_info, config_path=proxy.conf['path'],
            proxy=proxy, queue_path=proxy.conf['queue_path']
        )

        if 'error' in update_result:
            # failed to remove from zonefile
            return update_result

        txid = update_result['transaction_hash']

    result = {
        'zonefile_hash': zonefile_hash,
        'zonefile': user_zonefile,
        'transaction_hash': txid
    }

    # put new zonefile
    rc = store_name_zonefile(blockchain_id, user_zonefile, txid)
    if not rc:
        result['error'] = 'Failed to put new zonefile'
        return result

    # delete immutable data
    data_privkey = get_data_privkey_info(user_zonefile, wallet_keys=wallet_keys, config_path=config_path)
    if json_is_error(data_privkey):
        return {'error': data_privkey['error']}
    else:
        assert data_privkey is not None
        assert type(data_privkey) in [str, unicode]

    rc = storage.delete_immutable_data(data_key, txid, data_privkey)
    if not rc:
        result['error'] = 'Failed to delete immutable data'
    else:
        result['status'] = True

    return result


def delete_mutable(signed_data_tombstones, proxy=None, storage_drivers=None,
                                           storage_drivers_exclusive=False,
                                           blockchain_id=None, config_path=CONFIG_PATH):
    """
    delete_mutable

    Remove a piece of mutable data. Delete it from
    the storage providers as well.

    Returns a dict with {'status': True} on success
    Returns a dict with {'error': ...} on failure
    """

    proxy = get_default_proxy(config_path) if proxy is None else proxy
    conf = get_config(config_path)
    assert conf

    if storage_drivers is None:
        storage_drivers = get_required_write_storage_drivers(config_path)

    worst_rc = True

    log.debug("delete_mutable({}, signed_data_tombstones={}, blockchain_id={}, storage_drivers={})".format(
        data_id, ','.join(signed_data_tombstones), blockchain_id, ','.join(storage_drivers)
    ))

    # remove the data itself
    for signed_data_tombstone in signed_data_tombstones:
        ts_data = storage.parse_signed_data_tombstone(str(signed_data_tombstone))
        assert ts_data, "Unparseable signed tombstone '{}'".format(signed_data_tombstone)

        fq_data_id = ts_data['id']
        rc = storage.delete_mutable_data(fq_data_id, signed_data_tombstone=signed_data_tombstone, required=storage_drivers, required_exclusive=storage_drivers_exclusive, blockchain_id=blockchain_id)
        if not rc:
            log.error("Failed to delete {} from storage providers".format(fq_data_id))
            worst_rc = False
            continue
    
    if not worst_rc:
        return {'error': 'Failed to delete from all storage providers'}

    return {'status': True}


def list_immutable_data(blockchain_id, proxy=None, config_path=CONFIG_PATH):
    """
    List the names and hashes of all immutable data in a user's zonefile.
    Returns {'data': [{'data_id': data_id, 'hash': hash}]} on success
    Returns {'error': ...} on error
    """
    proxy = get_default_proxy(config_path) if proxy is None else proxy

    user_zonefile = get_name_zonefile(blockchain_id, proxy=proxy)
    if 'error' in user_zonefile:
        log.debug("Unable to load zone file for '{}': {}".format(blockchain_id, user_zonefile['error']))
        return user_zonefile

    user_zonefile = user_zonefile['zonefile']

    if is_obsolete_zonefile(user_zonefile):
        # zonefile is really a legacy profile
        return {'data': []}

    names_and_hashes = user_db.list_immutable_data(user_zonefile)
    listing = [{'data_id': nh[0], 'hash': nh[1]} for nh in names_and_hashes]

    return {'data': listing}


def set_data_pubkey(blockchain_id, data_pubkey, proxy=None, wallet_keys=None, txid=None, config_path=CONFIG_PATH):
    """
    Set the data public key for a blockchain ID
    Overwrites the public key that is present (if given at all).

    WARN: you will need to re-sign your profile after you do this; otherwise
    no one will be able to use your current zonefile contents (with your new
    key) to verify their authenticity.

    Return {'status': True, 'transaction_hash': ..., 'zonefile_hash': ...} on success
    Return {'error': ...} on error
    """

    from backend.nameops import async_update

    legacy = False
    proxy = get_default_proxy(config_path) if proxy is None else proxy

    # NOTE: only accept non-legacy zone files
    user_zonefile = get_name_zonefile(blockchain_id, proxy=proxy)
    if 'error' in user_zonefile:
        log.debug("Unable to load zone file for '{}': {}".format(blockchain_id, user_zonefile['error']))
        return user_zonefile

    user_zonefile = user_zonefile['zonefile']

    user_zonefile = user_db.user_zonefile_set_data_pubkey(user_zonefile, data_pubkey)
    zonefile_hash = hash_zonefile(user_zonefile)

    # update zonefile, if we haven't already
    if txid is None:
        payment_privkey_info = get_payment_privkey_info(
            wallet_keys=wallet_keys, config_path=proxy.conf['path']
        )

        owner_privkey_info = get_owner_privkey_info(
            wallet_keys=wallet_keys, config_path=proxy.conf['path']
        )

        user_zonefile_txt = blockstack_zones.make_zone_file(user_zonefile)

        update_result = async_update(
            blockchain_id, user_zonefile_txt, None, owner_privkey_info,
            payment_privkey_info, config_path=proxy.conf['path'],
            proxy=proxy, queue_path=proxy.conf['queue_path']
        )

        if 'error' in update_result:
            # failed to replicate user zonefile hash the caller should
            # simply try again, with the 'transaction_hash' given in
            # the result.
            return update_result

        txid = update_result['transaction_hash']

    result = {
        'transaction_hash': txid,
        'zonefile_hash': zonefile_hash,
        'zonefile': user_zonefile
    }

    # replicate zonefile
    rc = store_name_zonefile(blockchain_id, user_zonefile, txid)
    if not rc:
        result['error'] = 'Failed to store zonefile'
        return result

    # success!
    result['status'] = True
    return result


def datastore_get_id( pubkey ):
    """
    Get the datastore ID
    """
    return keylib.public_key_to_address( str(pubkey) )


def datastore_get_privkey( master_data_privkey, app_domain, config_path=CONFIG_PATH ):
    """
    Make the public/private key for an application account,
    given the app domain and the master private key

    Its master_data_privkey[sha256(app_domain)]/0', where sha256(app_domain) is the chaincode
    """
    chaincode = hashlib.sha256(str(app_domain)).digest()
    hdwallet = HDWallet( hex_privkey=master_data_privkey, chaincode=chaincode )
    app_private_key = hdwallet.get_child_privkey( index=DATASTORE_SIGNING_KEY_INDEX )

    return app_private_key


def get_datastore( blockchain_id=None, datastore_id=None, device_ids=None, full_app_name=None, config_path=CONFIG_PATH, proxy=None, no_cache=False, cache_ttl=None, parsed_token_file=None):
    """
    Get a datastore's information.
    This is a server-side method.

    There are two ways to call this method:
    * supply blockchain_id and full_app_name
    * supply datastore_id, and optionally device_ids 
    
    # TODO: move datastore ID discovery into its own method 

    Returns {'status': True, 'datastore': public datastore info}
    Returns {'error': ..., 'errno':...} on failure
    """
    
    global GLOBAL_CACHE

    assert (blockchain_id and full_app_name) or (datastore_id), "Need either datastore_id or both blockchain_id and full_app_name"
    
    if proxy is None:
        proxy = get_default_proxy(config_path)

    if cache_ttl is None:
        conf = get_config(config_path)
        assert conf
        cache_ttl = int(conf.get('cache_ttl', 3600))    # 1 hour

    # find out which keys and addresses to use
    datastore_addresses = []
    data_ids = []

    # prefer token-file path over direct datastore query
    if blockchain_id and full_app_name:

        # multi-reader single-writer storage 
        if parsed_token_file is None:
            res = token_file_get(blockchain_id, proxy=proxy)
            if 'error' in res:
                res['errno'] = errno.EINVAL
                return res

            parsed_token_file = res['token_file']

        # datastore record may have been written by one of any of the devices.
        # select the *oldest* record
        res = lookup_app_pubkeys(blockchain_id, full_app_name, proxy=proxy, parsed_token_file=parsed_token_file)
        if 'error' in res:
            res['errno'] = errno.EINVAL
            return res

        pubkeys = res['pubkeys']
        if device_ids is None:
            device_ids = pubkeys.keys()
        
        found_device_ids = []

        for dev_id in device_ids:
            if not pubkeys.has_key(dev_id):
                log.warning("No public key for device '{}'".format(dev_id))
                continue
            
            if pubkeys[dev_id] is None:
                log.warning("Skipping device '{}', since it has 'None' public key")
                continue

            found_device_ids.append(dev_id)
            datastore_addresses.append(datastore_get_id(pubkeys[dev_id]))

        device_ids = found_device_ids
        data_ids = ['{}.datastore'.format(da) for da in datastore_addresses]

    else:
        # single-reader single-writer storage.  do not rely on blockchain ID
        datastore_addresses = [datastore_id]
        data_ids = ['{}.datastore'.format(datastore_id)]

        if not device_ids:
            device_ids = []
    
    datastore_records = {}
    datastore_timestamps = {}
    
    log.debug("Search {} possible datastore record candidate(s)".format(len(data_ids)))

    for (data_id, device_id, data_address) in zip(data_ids, device_ids, datastore_addresses):
        datastore_id = data_id[0:-len('.datastore')]
        datastore = None
        datastore_timestamp = None

        if not no_cache:
            res = GLOBAL_CACHE.get_datastore_record(datastore_id)
            if res:
                datastore = res['datastore']
                datastore_timestamp = res['timestamp']

        if not datastore:
            # cache miss
            # fq_data_id = storage.make_fq_data_id(device_id, data_id)
            fq_data_id = storage.make_fq_data_id(DEFAULT_DEVICE_ID, data_id)
            datastore_info = get_mutable(fq_data_id, device_ids=device_ids, blockchain_id=blockchain_id, data_addresses=datastore_addresses, proxy=proxy, config_path=config_path)
            if 'error' in datastore_info:
                if 'notfound' in datastore_info or 'stale' in datastore_info:
                    # absent. Store a negative
                    log.debug("Not found: {}".format(data_id))
                    if not no_cache:
                        log.debug("Absent or stale datastore record {}".format(data_id))
                        GLOBAL_CACHE.put_datastore_record(datastore_id, None, cache_ttl)
                        continue
                
                else:
                    log.error("Failed to load public datastore information: {}".format(datastore_info['error']))
                    return {'error': 'Failed to load public datastore record', 'errno': errno.ENOENT}

            datastore_str = datastore_info['data']
            datastore_timestamp = datastore_info['timestamp']

            try:
                datastore = data_blob_parse(datastore_str)
                jsonschema.validate(datastore, DATASTORE_SCHEMA) 
            except (AssertionError, ValidationError) as ve:
                if BLOCKSTACK_DEBUG:
                    log.exception(ve)
        
                log.error("Invalid datastore record")
                return {'error': 'Invalid public datastore record', 'errno': errno.EIO}
        
        datastore_records[data_id] = datastore
        datastore_timestamps[data_id] = datastore_timestamp

        # cache, even if we don't use it
        if not no_cache:
            cache_rec = {'datastore': datastore, 'timestamp': datastore_timestamp}
            GLOBAL_CACHE.put_datastore_record(datastore_id, cache_rec, cache_ttl)

    if len(datastore_records) == 0:
        # no datastore record found 
        return {'error': 'No datastore records found', 'errno': errno.ENOENT}

    # select the *oldest* record, since it was the first one written
    oldest_datastore = None
    oldest_timestamp = None
    for data_id in datastore_records.keys():
        timestamp = datastore_timestamps[data_id]
        if oldest_timestamp is None or timestamp < oldest_timestamp:
            oldest_datastore = datastore_records[data_id]
            oldest_timestamp = timestamp

    return {'status': True, 'datastore': oldest_datastore}


def _init_datastore_info( datastore_type, datastore_pubkey, driver_names, device_ids, reader_pubkeys=[], config_path=CONFIG_PATH ):
    """
    Make the private part of a datastore record.
    @datastore_pubkey must be one of the device-specific app-specific public keys.

    Returns {'datastore': ..., 'root_blob': ...} on success
    Returns {'error': ...} on error
    """
    assert datastore_type in ['datastore', 'collection'], datastore_type

    root_uuid = str(uuid.uuid4())
    datastore_id = datastore_get_id(datastore_pubkey)
    timestamp = int(time.time() * 1000)
 
    root_data_id = '{}.{}'.format(datastore_id, root_uuid)
    root_dir = {
        'proto_version': 2,
        'type': ROOT_DIRECTORY_PARENT,
        'owner': datastore_id,
        'readers': [keylib.public_key_to_address(rpk) for rpk in reader_pubkeys],
        'timestamp': timestamp,
        'files': {}
    }
    
    root_dir_str = data_blob_serialize(root_dir)
    root_dir_struct = make_mutable_data_info(root_data_id, root_dir_str, device_ids=device_ids, timestamp=timestamp, config_path=config_path)
    root_dir_blob = data_blob_serialize(root_dir_struct)

    datastore_info = {
        'type': datastore_type,
        'pubkey': datastore_pubkey,
        'drivers': driver_names,
        'device_ids': device_ids,
        'root_uuid': root_uuid
    }

    return {'datastore_blob': data_blob_serialize(datastore_info), 'root_blob': root_dir_blob}


def make_datastore_info( datastore_type, datastore_pubkey_hex, device_ids, driver_names=None, config_path=CONFIG_PATH ):
    """
    Create a new datastore record with the given name, using the given account_info structure

    This is a client-side method
   
    @datastore_pubkey_hex is the app-specific public key for this device.  It must be one of the public keys in the creator's token file.

    Return {'datastore_blob': public datastore information, 'root_blob_header': root inode header, 'root_blob_idata': root inode data}
    Return {'error': ...} on failure
    """
    if driver_names is None:
        driver_handlers = storage.get_storage_handlers()
        driver_names = [h.__name__ for h in driver_handlers]

    datastore_info = _init_datastore_info( datastore_type, datastore_pubkey_hex, driver_names, device_ids, config_path=config_path)
    if 'error' in datastore_info:
        return datastore_info
   
    root_blob_str = datastore_info['root_blob']
    datastore_id = datastore_get_id(datastore_pubkey_hex)
    datastore_data_id = '{}.datastore'.format(datastore_id)
    datastore_str = datastore_info['datastore_blob']

    data_id = '{}.datastore'.format(datastore_id)
    
    # encapsulate to mutable data
    datastore_info = make_mutable_data_info(data_id, datastore_str, device_ids=device_ids, config_path=config_path)
    if 'error' in datastore_info:
        # only way this fails is if we had create=True and it already existed 
        return {'error': datastore_info['error'], 'errno': datastore_info['errno']}

    datastore_info_str = data_blob_serialize(datastore_info)

    return {'datastore_blob': datastore_info_str, 'root_blob': root_blob}


def sign_datastore_info( datastore_info, datastore_privkey_hex, config_path=CONFIG_PATH ):
    """
    Given datastore info from make_datastore_info(), generate the apporpriate signatures
    with the given private key.

    Return {'datastore_sig': ..., 'root_sig': ..., 'root_tombstones': ...} on success
    Return {'error': ...} on failure
    """

    datastore_mutable_data = data_blob_parse(datastore_info['datastore_blob'])
    datastore = data_blob_parse(datastore_mutable_data['data'])

    root_uuid = datastore['root_uuid']
    device_ids = datastore['device_ids']
    datastore_id = datastore_get_id( datastore['pubkey'] )
    
    root_sig = storage.sign_data_payload( datastore_info['root_blob'], datastore_privkey_hex )
    datastore_sig = storage.sign_data_payload( datastore_info['datastore_blob'], datastore_privkey_hex )

    root_id = '{}.{}'.format(datastore_id, root_uuid)
    root_tombstones = make_data_tombstones( datastore['device_ids'], root_uuid )
    signed_tombstones = sign_mutable_data_tombstones( root_tombstones, datastore_privkey_hex )

    ret = {'datastore_sig': datastore_sig, 'root_sig': root_sig, 'root_tombstones': signed_tombstones}
    if BLOCKSTACK_TEST:
        assert verify_datastore_info(datastore_info, ret, get_pubkey_hex(datastore_privkey_hex), config_path=config_path)

    return ret


def verify_datastore_info( datastore_info, sigs, datastore_pubkey_hex, config_path=CONFIG_PATH ):
    """
    Given datastore info from make_datastore_info() and signatures from sign_datastore_info,
    verify the datastore information authenticity.

    datastore_info has {'datastore_blob': ..., 'root_blob': ...} (serialized strings)
    sigs has {'datastore_sig': ..., 'root_sig': ...} (base64-encoded signatures)
    
    Return True on success
    Return False on error
    """

    res = storage.verify_data_payload( datastore_info['datastore_blob'], datastore_pubkey_hex, sigs['datastore_sig'] )
    if not res:
        log.debug("Failed to verify datastore blob payload with {} and {}".format(datastore_pubkey_hex, sigs['datastore_sig']))
        if BLOCKSTACK_TEST:
            log.debug("datastore_info: {}".format(json.dumps(datastore_info)))

        return False

    res = storage.verify_data_payload( datastore_info['root_blob'], datastore_pubkey_hex, sigs['root_sig'] )
    if not res:
        log.debug("Failed to verify root inode blob payload with {} and {}".format(datastore_pubkey_hex, sigs['root_sig']))
        return False

    return True


def put_datastore_info( datastore_info, datastore_sigs, root_tombstones, config_path=CONFIG_PATH, proxy=None, blockchain_id=None ):
    """
    Given output from make_datastore_info and sign_datastore_info, store it to mutable data.
    This is a server-side method
    
    Return {'status': True, 'root_urls': ..., 'datastore_urls': ...} on success
    Return {'error': ...} on error
    """
    if proxy is None:
        proxy = get_default_proxy(config_path)

    datastore_mutable_data = data_blob_parse(datastore_info['datastore_blob'])
    try:
        jsonschema.validate(datastore_mutable_data, DATA_BLOB_SCHEMA)
    except ValidationError as ve:
        if BLOCKSTACK_DEBUG:
            log.exception(ve)

        return {'error': 'Invalid datastore blob'}

    datastore_fqid = datastore_mutable_data['fq_data_id']
    datastore_version = datastore_mutable_data['version']
    datastore_dev_id = None

    try:
        datastore_dev_id, datastore_data_id = storage.parse_fq_data_id(datastore_fqid)
        assert datastore_dev_id, "Invalid fqid"
        assert datastore_data_id, "Invalid fquid"
    except AssertionError as ae:
        if BLOCKSTACK_DEBUG:
            log.exception(ae)

        return {'error': 'Invalid datastore ID'}

    datastore = data_blob_parse(datastore_mutable_data['data'])
    try:
        jsonschema.validate(datastore, DATASTORE_SCHEMA)
    except ValidationError as ve:
        if BLOCKSTACK_DEBUG:
            log.exception(ve)

        return {'error': 'Invalid datastore'}

    datastore_id = datastore_get_id(datastore['pubkey'])
    
    # store root 
    res = put_device_root_data(datastore_id, datastore_dev_id, datastore['root_uuid'], datastore['pubkey'], datastore_info['root_sig'], datastore['drivers'], config_path=config_path, proxy=proxy, blockchain_id=blockchain_id)
    if 'error' in res:
        log.error("Failed to store root directory info for {}".format(datastore_id))
        return {'error': res['error'], 'errno': errno.EREMOTEIO}

    root_urls = res['urls']

    # store datastore
    res = put_mutable(datastore_fqid, datastore_info['datastore_blob'], datastore['pubkey'], datastore_sigs['datastore_sig'],
                      blockchain_id=blockchain_id, storage_drivers=datastore['drivers'], storage_drivers_exclusive=True, config_path=config_path)
    if 'error' in res:
        log.error("Failed to store datastore record for {}".format(datastore_id))

        # attempt clean up 
        cleanup_res = _delete_raw_data([datastore['root_tombstone']], datastore['drivers'], config_path=config_path, blockchain_id=blockchain_id)
        if 'error' in cleanup_res:
            return {'error': 'Failed to clean up from partial datastore creation.  "urls" contains URLs to leaked root directory copies.', 'urls': root_urls}
        else:
            return {'error': res['error'], 'errno': errno.EREMOTEIO}

    # success
    return res


def delete_datastore_info( datastore_id, datastore_tombstones, root_tombstones, data_pubkeys, blockchain_id=None, force=False, proxy=None, config_path=CONFIG_PATH ):
    """
    Delete a datastore.  Only do so if its root directory is empty (unless force=True).
    This is a server-side method.

    Return {'status': True} on success
    Return {'error': ..., 'errno': ...} on failure
    """
    if proxy is None:
        proxy = get_default_proxy(config_path)
   
    device_ids = [dk['device_id'] for dk in data_pubkeys]

    # get the datastore first
    datastore_info = get_datastore(blockchain_id=blockchain_id, datastore_id=datastore_id, device_ids=device_ids, config_path=config_path, proxy=proxy, no_cache=True )
    if 'error' in datastore_info:
        log.error("Failed to look up datastore information for {}".format(datastore_id))
        return {'error': 'Failed to look up datastore', 'errno': errno.ENOENT}
    
    datastore = datastore_info['datastore']
    root_uuid = datastore['root_uuid']
    drivers = datastore['drivers']

    # get root directory
    res = get_root_directory(datastore_id, root_uuid, drivers, data_pubkeys, timestamp=0, force=force, config_path=config_path, proxy=proxy, blockchain_id=blockchain_id)
    if 'error' in res:
        if not force:
            log.error("Failed to get root directory")
            return {'error': 'Failed to check if datastore is empty', 'errno': errno.EREMOTEIO}
        else:
            log.warn("Failed to get root directory, but forced to remove it anyway")
    
    if not force and len(res['files']) != 0:
        log.error("Datastore {} not empty (has {} files)".format(datastore_id, len(res['files'])))
        return {'error': 'Datastore not empty', 'errno': errno.ENOTEMPTY}

    res = delete_mutable(datastore_tombstones, storage_drivers=drivers, storage_drivers_exclusive=True, proxy=proxy, config_path=config_path )
    if 'error' in res:
        log.error("Failed to delete datastore {}".format(datastore_id))
        return {'error': 'Failed to delete datastore', 'errno': errno.EREMOTEIO}
    
    res = delete_mutable(root_tombstones, storage_drivers=drivers, storage_drivers_exclusive=True, proxy=proxy, config_path=config_path)
    if 'error' in res:
        log.error("Failed to delete root of {}".format(datastore_id))
        return {'error': 'Failed to delete root directory', 'errno': errno.EREMOTEIO}

    return {'status': True}


def put_datastore(api_client, datastore_info, datastore_privkey, config_path=CONFIG_PATH):
    """
    Given datastore information from make_datastore_info(), sign and put it.
    This is a client-side method

    Return {'status': True} on success
    Return {'error': ..., 'errno': ...} on failure
    """
    sigs = sign_datastore_info(datastore_info, datastore_privkey, config_path=config_path)
    if 'error' in sigs:
        return sigs

    tombstones = sigs['root_tombstones']
    del sigs['root_tombstones']

    res = api_client.backend_datastore_create(datastore_info, sigs, tombstones)
    if 'error' in res:
        return res

    return {'status': True}


def delete_datastore(api_client, datastore, datastore_privkey, data_pubkeys, config_path=CONFIG_PATH):
    """
    Delete a datastore.

    Client-side method

    Return {'status': True} on success
    Return {'error': ..., 'errno': ...} on failure
    """
    datastore_pubkey = get_pubkey_hex(datastore_privkey)
    datastore_id = datastore_get_id(datastore_pubkey)

    tombstones = make_data_tombstones( device_ids, '{}.datastore'.format(datastore_id) )
    signed_tombstones = sign_mutable_data_tombstones(tombstones, datastore_privkey )

    # delete root as well
    root_id = '{}.{}'.format(datastore_id, root_uuid)
    root_tombstones = make_data_tombstones( datastore['device_ids'], root_id )
    signed_root_tombstones = sign_mutable_data_tombstones( root_tombstones, datastore_privkey )

    res = api_client.backend_datastore_delete(datastore_id, signed_tombstones, signed_root_tombstones, data_pubkeys ) 
    if 'error' in res:
        return res

    return {'status': True}


def get_mutable_data_version( data_id, device_ids, config_path=CONFIG_PATH ):
    """
    Get the mutable data version for a datum spread across multiple devices
    Return {'status': True, 'version': version} on success
    """
    new_version = 0
    conf = get_config(config_path)
    assert conf

    for device_id in device_ids:
        fq_data_id = storage.make_fq_data_id(device_id, data_id)
        cur_ver = load_mutable_data_version(conf, device_id, fq_data_id, config_path=config_path)
        if cur_ver is not None:
            new_version = max(new_version, cur_ver)

    return {'status': True, 'version': new_version}


def put_mutable_data_version( data_id, new_version, device_ids, config_path=CONFIG_PATH ):
    """
    Advance all versions of a mutable datum to at least new_version
    Return {'status': True, 'version': new version} on success
    Return {'error': ...} on error
    """

    # advance header version and inode version
    conf = get_config(config_path)
    assert conf

    res = get_mutable_data_version(data_id, device_ids, config_path=CONFIG_PATH)
    new_version = max(res['version'], new_version)

    for device_id in device_ids:
        fq_data_id = storage.make_fq_data_id(device_id, data_id)
        rc = store_mutable_data_version(conf, device_id, fq_data_id, new_version, config_path=config_path)
        if not rc:
            return {'error': 'Failed to advance mutable data version {} to {}'.format(data_id, new_version), 'errno': errno.EIO}

    return {'status': True, 'version': new_version}


def _merge_root_directories( roots ):
    """
    Given a list of root directories, merge them into a single directory root listing
    Return {'status': True, 'files': ...} on success
    """
    merged_files = {}
    for root in roots:
        for file_name in root['files'].keys():
            file_entry = root['files'][file_name]
            if not merged_files.has_key(file_name):
                merged_files[file_name] = file_entry
            else:
                if merged_files[file_name]['timestamp'] < file_entry['timestamp']:
                    merged_files[file_name] = file_entry
    
    # process tombstones
    for root in roots:
        for tombstone in root['tombstones']:
            ts_data = storage.parse_data_tombstone(tombstone)
            if not ts_data:
                log.warning("Invalid tombstone")
                continue

            # format: datastore/file_name
            fq_file_name = ts_data['id']
            fq_match = re.match('^({})/({})$'.format(OP_DATASTORE_ID_CLASS, OP_URLENCODED_CHARS), fq_file_name)
            if not fq_match:
                log.warning("Invalid file name '{}'".format(fq_file_name))
                continue
            
            file_name = fq_match.groups()[1]
            if merged_files.has_key(file_name):
                if merged_files[file_name]['timestamp'] < ts_data['timestamp']:
                    # this file was deleted
                    del merged_files[file_name]

    return {'status': True, 'files': merged_files}


def get_device_root_directory( datastore_id, root_inode_uuid, drivers, device_id, device_pubkey, timestamp=0, force=False, config_path=CONFIG_PATH, blockchain_id=None):
    """
    Get the root directory for a specific device in a datastore.
    This is a server-side method

    Return {'status': True, 'device_root_page': {...}} on success
    Return {'error': ..., 'errno': ...} on error
    """

    if proxy is None:
        proxy = get_default_proxy(config_path)

    conf = get_config(config_path)
    assert conf

    data_id = '{}.{}'.format(datastore_id, root_inode_uuid)
    
    errcode = 0
    for driver in drivers:
        fq_data_id = storage.make_fq_data_id(device_id, data_id)
        res = get_mutable(fq_data_id, device_ids=[device_id], blockchain_id=blockchain_id, timestamp=timestamp, force=force, data_pubkeys=[device_pubkey], storage_drivers=[driver], proxy=proxy, config_path=config_path)
        if 'error' in res:
            log.error("Failed to get inode data {} (stale={}): {}".format(root_inode_uuid, res.get('stale', False), res['error']))
            errcode = errno.EREMOTEIO
            if res.get('stale'):
                errcode = errno.ESTALE

            continue

        else:
            # success!
            try:
                root_page = json.loads(res['data'])
            except:
                log.error("Invalid root data from {}: not JSON".format(fq_data_id))

                if errcode == 0:
                    errcode = errno.EIO

                continue

            try:
                jsonschema.validate(root_page, ROOT_DIRECTORY_SCHEMA)
            except:
                log.error("Invalid root data from {}: not a root directory".formt(fq_data_id))
                
                if errcode == 0:
                    errcode = errno.EIO

                continue

            return {'status': True, 'device_root_page': root_page}
        
    return {'error': 'No data fetched from {}'.format(device_id), 'errno': errcode}


def get_root_directory(datastore_id, root_uuid, drivers, data_pubkeys, timestamp=0, force=False, config_path=CONFIG_PATH, proxy=None, full_app_name=None, blockchain_id=None):
    """
    Get the root directory for a datastore.  Fetch the device-specific directories from all devices and merge them.

    @data_pubkeys is [{$device_id: $data_pubkey}]

    This is a server-side method.

    Return {'status': True, 'root': {'$filename': '$file_entry'}, 'device_root_pages': [root directories]} on success
    Return {'error': ..., 'errno': ...} on error.
    """

    if proxy is None:
        proxy = get_default_proxy(config_path)

    assert data_pubkeys or (full_app_name and blockchain_id), 'Need either data_pubkeys or both full_app_name and blockchain_id'

    conf = get_config(config_path)
    assert conf

    if data_pubkeys is None:
        # get from token file
        res = lookup_app_pubkeys(blockchain_id, full_app_name, proxy=proxy)
        if 'error' in res:
            res['errno'] = errno.EINVAL
            return res
        
        data_pubkeys = [{'device_id': dev_id, 'public_key': res['pubkeys'][dev_id]} for dev_id in data_pubkeys.keys()]

    data_id = '{}.{}'.format(datastore_id, root_uuid)

    # optimization: try local drivers before non-local drivers
    drivers = prioritize_read_drivers(config_path, drivers)

    sg = ScatterGather()
    for data_pubkey_info in data_pubkeys:
        device_id = data_pubkey_info['device_id']
        data_pubkey = data_pubkey_info['device_pubkey']
        task_id = 'fetch_root_{}'.format(device_id)

        fetch_root_directory = functools.partial(get_device_root_directory, datastore_id, root_uuid, drivers, device_id, device_pubkey, timestamp=timestamp, force=force, config_path=config_path, blockchain_id=blockchain_id)
        sg.add_task(task_id, fetch_root_directory)

    sg.run_tasks()
    roots = {}

    for data_pubkey_info in data_pubkeys:
        device_id = data_pubkey_info['device_id']
        data_pubkey = data_pubkey_info['device_pubkey']
        task_id = 'fetch_root_{}'.format(device_id)

        result = sg.get_result(task_id)
        if 'error' in result:
            log.error("Failed to fetch root from {}".format(device_id))
            return result

        root_dir = result['device_root_page']
        if root_dir['type'] != ROOT_DIRECTORY_LEAF:
            return {'error': 'Segmented root directories are not yet supported'}
        
        roots[device_id] = root_dir

    # merge root directories
    merged = _merge_root_directories(roots.values())
    return {'status': True, 'root': merged, 'device_root_pages': roots}


def get_file_data_from_header(datastore_id, file_header, drivers, config_path=CONFIG_PATH, blockchain_id=blockchain_id):
    """
    Get file data from a header

    This is a server-side method

    Return {'status': True, 'data': the actual data}
    return {'error': ..., 'errno': ...} on error
    """

    urls = file_header['urls']
    data_hash = file_header['data_hash']

    # optimization: try local drivers before non-local drivers
    drivers = prioritize_read_drivers(config_path, drivers)

    # go get it 
    # NOTE: fq_file_name isn't needed since we have URLs, but include it anyway for logging's sake.
    fq_file_name = '{}/{}'.format(datastore_id, file_name)
    file_data = storage.get_mutable_data(fq_file_name, None, urls=urls, data_hash=data_hash, blockchain_id=blockchain_id, drivers=drivers, decode=False)
    if file_data is None:
        return {'error': 'Failed to load {}', 'errno': errno.ENODATA}
    
    return {'status': True, 'data': file_data}


def get_file_data(datastore, file_name, data_pubkeys, force=False, timestamp=0, config_path=CONFIG_PATH, proxy=None, blockchain_id=None): 
    """
    Get file data

    This is a server-side method.

    NOTE: @blockchain_id is not required; it's fed into the drivers as a hint.

    Return {'status': True, 'data': the actual data}
    Return {'error': ..., 'errno': ...} on error
    """
    
    file_info = get_file_info(datastore, file_name, data_pubkeys, "", force=force, timestamp=timestamp, config_path=config_path, proxy=proxy, blockchain_id=blockchain_id)
    if 'error' in file_info:
        return file_info

    datastore_id = datastore_get_id(datastore['pubkey'])
    file_header = file_info['file_header']
    return get_file_data_from_header(datastore_id, file_header, datastore['drivers'], config_path=config_path, blockchain_id=blockchain_id)


def get_file_info( datastore, file_name, data_pubkeys, this_device_id, force=False, timestamp=0, config_path=CONFIG_PATH, proxy=None, blockchain_id=None ):
    """
    Look up all the inodes along the given fully-qualified path, verifying them and ensuring that they're fresh along the way.

    This is a server-side method.
    
    Return {'status': True, 'device_root_page': device_root_dir, 'file_info': header}
    Return {'error': ..., 'errno': ...} on error
    """
    if proxy is None:
        proxy = get_default_proxy(config_path)

    datastore_id = datastore_get_id(datastore['pubkey'])
    drivers = datastore['drivers']

    log.debug("Lookup {}:{} (idata: {})".format(datastore_id, file_name, get_idata))

    # fetch all device-specific versions of this directory
    # TODO: this will need to be refactored when we have a segmented root directory
    res = get_root_directory(datastore_id, datastore['root_uuid'], drivers, data_pubkeys, timestamp=timestamp, force=force, config_path=config_path, proxy=proxy, blockchain_id=blockchain_id)
    if 'error' in res:
        log.error("Failed to get root directory for datastore {}".format(datastore_id))
        return res

    # NOTE: this is possibly None
    device_root = res['device_root_pages'].get(this_device_id)

    # find the file header
    root_files = res['root']
    if file_name not in root_files.keys():
        log.error("Not found: {}".format(file_name))
        return {'error': 'No such file: {}'.format(file_name)}

    file_header = root_files[file_name]
    ret = {
        'status': True,
        'file_info': file_header,
        'device_root_page': device_root
    }

    return ret


def _put_raw_data( fq_data_id, data_bytes, drivers, config_path=CONFIG_PATH, blockchain_id=None, data_pubkey=None, data_signature=None ):
    """
    Store raw file or serialized directory data to the backend drivers.
    Write to each driver in parallel.
    
    This is a server-side method, and not meant to be public.

    Return {'status': True, 'urls': ...} on success
    Return {'error': ...} on failure
    """

    def _put_data_to_driver(driver):
        """
        Store the data_bytes to a driver
        """
        res = put_mutable(fq_data_id, data_bytes, data_pubkey, data_signature, raw=True, blockchain_id=blockchain_id, storage_drivers=[driver], storage_drivers_exclusive=True, config_path=config_path)
        if 'error' in res:
            log.error("Failed to put data to {}: {}".format(driver, res['error']))
            return {'error': 'Failed to replicate data to {}'.format(driver), 'errno': errno.EREMOTEIO}

        url = res['urls'][driver]        
        return {'status': True, 'url': url}

    sg = ScatterGather()
    for driver in drivers:
        put_data_func = functools.partial(_put_data_to_driver, driver)
        task_id = '_put_data_to_driver_{}'.format(driver)
        sg.add_task(task_id, put_data_func)

    sg.run_tasks()

    errors = []
    urls = []
    for driver in drivers:
        task_id = '_put_data_to_driver_{}'.format(driver)
        res = sg.get_result(task_id)
        if 'error' in res:
            errors.append(driver)

        else:
            urls.append(res['url'])

    if len(errors) > 0:
        return {'error': 'Some drivers failed to replicate data: {}'.format(','.join(errors)), 'errno': errno.EREMOTEIO}

    return {'status': True, 'urls': urls}


def _delete_raw_data( signed_tombstones, drivers, config_path=CONFIG_PATH, blockchain_id=None, proxy=None ):
    """
    Delete data from multiple drivers in parallel.
    
    This is a server-side method, and not meant to be public.

    Return {'status': True} on success
    Return {'error': ..} on failure
    """

    if proxy is None:
        proxy = get_default_proxy(config_path)

    def _delete_data_from_driver(driver):
        """
        Delete the data from the driver, given the tombstone
        """
        res = delete_mutable(signed_tombstones, proxy=proxy, storage_drivers=[driver], storage_drivers_exclusive=True, blockchain_id=blockchain_id, config_path=config_path)
        if 'error' in res:
            return {'error': 'Failed to delete {} from {}'.format(signed_tombstone, driver)}

        return {'status': True}

    sg = ScatterGather()
    for driver in drivers:
        delete_data_func = functools.partial(_delete_data_from_driver, driver)
        task_id = '_delete_data_from_driver_{}'.format(driver)
        sg.add_task(task_id, delete_data_func)

    sg.run_tasks()

    errors = []
    for driver in drivers:
        task_id = '_delete_data_from_driver_{}'.format(driver)
        res = sg.get_result(task_id)
        if 'error' in res:
            errors.append(driver)

    if len(errors) > 0:
        return {'error': 'Some drivers failed to delete data: {}'.format(','.join(errors)), 'errno': errno.EREMOTEIO}

    return {'status': True}


def put_file_data(datastore_id, device_id, file_name, file_bytes, drivers, config_path=CONFIG_PATH, blockchain_id=None):
    """
    Store file data to a set of drivers.
    
    This is a server-side method

    Return {'status': True, 'urls': [...]} on success
    Return {'error': ...} on failure
    """

    fq_data_id = storage.make_fq_data_id(device_id, '{}/{}'.format(datastore_id, file_name))
    res = _put_raw_data(fq_data_id, file_bytes, drivers, config_path=config_path, blockchain_id=blockchain_id)
    return res


def put_device_root_data(datastore_id, device_id, root_uuid, directory_blob, directory_pubkey, directory_signature, drivers, config_path=CONFIG_PATH, blockchain_id=None):
    """
    Store device-specific root directory data to a set of drivers.

    This is a server-side method.

    Return {'status': True, 'urls': [...]} on success
    Return {'error': ...} on failure
    """

    fq_data_id = storage.make_fq_data_id(device_id, '{}.{}'.format(datastore_id, root_uuid))
    res = _put_raw_data(fq_data_id, signed_directory_blob, drivers, config_path=config_path, blockchain_id=blockchain_id, data_pubkey=directory_pubkey, data_signature=directory_signature)
    return res


def verify_file_data(full_app_name, datastore, file_name, file_header_blob, payload, signature, device_id, blockchain_id=None, data_pubkey=None, config_path=CONFIG_PATH, proxy=None):
    """
    Server-side method to verify the authenticity and integrity of file data
    
    This is a server-side method

    Returns {'status': True} if valid
    Returns {'error': ..., 'errno': ...} if invalid
    """
    
    assert data_pubkey or (blockchain_id and full_app_name), 'Need either blockchain_id and full_app_name, or data_pubkey'
    if data_pubkey is None:
        # look up from token file
        res = lookup_app_pubkeys(blockchain_id, full_app_name, proxy=proxy)
        if 'error' in res:
            res['errno'] = errno.EINVAL
            return res
         
        data_pubkey = res['pubkeys'].get(device_id, None)
        if data_pubkey is None:
            return {'error': 'Unknown device {}'.format(device_id)}

    # must be signed by the device's public key
    try:
        res = storage.verify_data_payload( file_header_blob, data_pubkey, signature )
    except AssertionError as e:
        if BLOCKSTACK_DEBUG:
            log.exception(e)

        log.error("Invalid public key or signature ({}, {})".format(data_pubkey, signature))
        return {'error': 'failed to verify file data: invalid public key or signature', 'errno': errno.EINVAL}

    if not res:
        log.error("Failed to verify {} ({}) with {}".format(header_blob, signature, datas_pubkey))
        return {'error': 'failed to verify file data: bad signature', 'errno': errno.EINVAL}

    # check payload hash 
    payload_hash = storage.hash_data_payload(payload)
    header_mutable_data_struct = data_blob_parse(file_header_blob)

    # must be a valid mutable data blob 
    try:
        jsonschema.validate(header_mutable_data_struct, DATA_BLOB_SCHEMA)
    except ValidationError as ve:
        if BLOCKSTACK_DEBUG:
            log.exception(ve)

        log.error("Invalid data blob")
        return {'error': 'invalid file header container (schema mismatch)', 'errno': errno.EINVAL}

    # must be a valid header
    header_struct = data_blob_parse(header_mutable_data_struct['data'])
    try:
        jsonschema.validate(header_struct, ROOT_DIRECTORY_ENTRY_SCHEMA)
    except ValidationError as ve:
        if BLOCKSTACK_DEBUG:
            log.exception(ve)

        log.error("Invalid header struct")
        return {'error': 'invalid file header structure (schema mismatch)', 'errno': errno.EINVAL}

    # payload must match header
    if payload_hash != header_struct['data_hash']:
        log.error("Payload hash mismatch: {} != {}".format(payload_hash, header_struct['data_hash']))
        return {'error': "Payload {} does not match file header {}".format(payload_hash, header_struct['data_hash']), 'errno': errno.EINVAL}

    return {'status': True}


def verify_root_data(datastore, root_data_blob, signature, device_id, blockchain_id=None, full_app_name=None, data_pubkey=None, config_path=CONFIG_PATH, proxy=None):
    """
    Server-side method to verify the authenticity and integrity of root page data.
    
    This is a server-side method

    Returns {'status': True, 'data_pubkey': ...} if valid
    Returns {'error': ..., 'errno': ...} if invalid
    """
    
    assert data_pubkey or (full_app_name and blockchain_id), 'Need either blockchain_id and full_app_name, or data_pubkey'
    if data_pubkey is None:
        # look up from token file
        res = lookup_app_pubkeys(blockchain_id, full_app_name, proxy=proxy)
        if 'error' in res:
            res['errno'] = errno.EINVAL
            return res
         
        data_pubkey = res['pubkeys'].get(device_id, None)
        if data_pubkey is None:
            return {'error': 'Unknown device {}'.format(device_id)}

    # must be signed by the device's public key
    try:
        res = storage.verify_data_payload( root_data_blob, data_pubkey, signature )
    except AssertionError as e:
        if BLOCKSTACK_DEBUG:
            log.exception(e)

        log.error("failed to verify root directory page: invalid public key or signature ({}, {})".format(data_pubkey, signature))
        return {'error': 'Invalid public key or signature', 'errno': errno.EINVAL}

    if not res:
        log.error("Failed to verify {} ({}) with {}".format(header_blob, signature, datas_pubkey))
        return {'error': 'failed to verify root directory page: bad signature', 'errno': errno.EINVAL}

    # must be a valid blob 
    device_root_blob = data_blob_parse(root_data_blob)
    try:
        jsonschema.validate(device_root_blob, DATA_BLOB_SCHEMA)
    except ValidationError as ve:
        if BLOCKSTACK_DEBUG:
            log.exception(ve)

        log.error("Invalid data blob")
        return {'error': 'invalid file header container (schema mismatch)', 'errno': errno.EINVAL}

    # must be a valid root directory
    device_root = data_blob_parse(device_root_blob['data'])
    try:
        jsonschema.validate(device_root, ROOT_DIRECTORY_SCHEMA)
    except ValidationError as ve:
        if BLOCKSTACK_DEBUG:
            log.exception(ve)

        log.error("Invalid root directory page struct")
        return {'error': 'invalid root directory page structure (schema mismatch)', 'errno': errno.EINVAL}
    
    # root must not be stale 
    datastore_id = datastore_get_id(datastore['pubkey'])
    root_data_id = '{}.{}'.format(datastore_id, datastore['root_uuid'])
    res = get_mutable_data_version(root_data_id, datastore['device_ids'], config_path=config_path)
    if res['version'] > device_root['timestamp']:
        log.error("Stale data for root {}: expected version >= {}, got {}".format(root_id, device_root['timestamp'], res['version']))
        return {'error': 'Device root is stale.  Last version seen: {}'.format(res['version']), 'errno': errno.ESTALE}

    return {'status': True, 'pubkey': data_pubkey}


def datastore_get_file_data(datastore, file_name, data_pubkeys, full_app_name=None, force=False, timestamp=0, config_path=CONFIG_PATH, blockchain_id=None, proxy=None):
    """
    Get a file's data from the datastore.  Entry point from the API server.

    @full_app_name is only needed if data_pubkeys is None

    This is a server-side method.

    Return {'status': True, 'data': ...} on success
    Return {'error': ..., 'errno': ...} on failure
    """
    if data_pubkeys is None:
        assert blockchain_id, 'Need blockchain_id if data_pubkeys is None'
        assert full_app_name, 'Need full_app_name if data_pubkeys is None'

        # get from token file
        res = lookup_app_pubkeys(blockchain_id, full_app_name, proxy=proxy)
        if 'error' in res:
            res['errno'] = errno.EINVAL
            return res
        
        data_pubkeys = [{'device_id': dev_id, 'public_key': res['pubkeys'][dev_id]} for dev_id in data_pubkeys.keys()]

    return get_file_data(datastore, file_name, data_pubkeys, force=force, timestamp=0, config_path=CONFIG_PATH, blockchain_id=blockchain_id)


def datastore_get_device_root(full_app_name, datastore, device_id, data_pubkey=None, force=False, timestamp=0, config_path=COFNIG_PATH, blockchain_id=None, proxy=None):
    """
    Get a device's root page from the datastore.  Entry point from the API server.

    This is a server-side method

    Return {'status': True, 'device_root_page': ...} on success
    Return {'error': ..., 'errno': ...} on failure
    """
    assert blockchain_id or data_pubkey, 'Need either blockchain_id or data_pubkey'

    if data_pubkey is None:
        # get from token file
        res = lookup_app_pubkeys(blockchain_id, full_app_name, proxy=proxy)
        if 'error' in res:
            res['errno'] = errno.EINVAL
            return res

        data_pubkey = res['pubkeys'].get(device_id, None)
        if not data_pubkey:
            return {'error': 'Unknown device ID', 'errno': errno.EINVAL}

    datastore_id = datastore_get_id(datastore['pubkey'])
    return get_device_root_directory(datastore_id, datastore['root_uuid'], datastore['drivers'], device_id, data_pubkey, timestamp=timestamp, force=force, config_path=config_path, blockchain_id=blockchain_id)


def datastore_put_file_data(full_app_name, datastore_str, datastore_sig, file_name, file_header_blob, payload, signature, device_id, blockchain_id=None, data_pubkey=None, config_path=CONFIG_PATH):
    """
    Store file data.  Entry point from the API server.

    This is a server-side method

    Return {'status': True, 'urls': [...]} on success
    Return {'error': ..., 'errno': ...} on failure
    """
    
    if data_pubkey is None:
        assert blockchain_id and full_app_name, 'Need both full_app_name and blockchain_id if data_pubkey is not given'

        # get from token file
        res = lookup_app_pubkeys(blockchain_id, full_app_name, proxy=proxy)
        if 'error' in res:
            res['errno'] = errno.EINVAL
            return res

        data_pubkey = res['pubkeys'].get(device_id, None)
        if not data_pubkey:
            return {'error': 'Unknown device ID', 'errno': errno.EINVAL}

    # must be authentic datastore
    res = datastore_verify_and_parse(datastore_str, datastore_sig, data_pubkey)
    if 'error' in res:
        return res

    # must be well-formed, consistent, and authentic
    res = verify_file_data(full_app_name, datastore, file_name, file_header_blob, payload, signature, device_id, blockchain_id=blockchain_id, data_pubkey=data_pubkey, config_path=config_path)
    if 'error' in res:
        return res
    
    datastore_id = datastore_get_id(datastore['pubkey'])

    # store it
    res = put_file_data(datastore_id, device_id, file_name, payload, datastore['drivers'], config_path=config_path, blockchain_id=blockchain_id)
    if 'error' in res:
        return res

    return res


def datastore_put_device_root_data(datastore, device_root_page_blob, signature, device_id, full_app_name=None, blockchain_id=None, data_pubkey=None, config_path=CONFIG_PATH, synchronous=False):
    """
    Store device root directory data.  Entry point from the API server.

    This is a server-side method

    Return {'status': True, 'urls': [...]} on success
    Return {'error': ..., 'errno': ...} on failure
    """

    # must be well-formed and authentic 
    res = verify_root_data(datastore, device_root_page_blob, signature, device_id, full_app_name=full_app_name, blockchain_id=blockchain_id, data_pubkey=data_pubkey, config_path=config_path)
    if 'error' in res:
        return res

    datastore_id = datastore_get_id(datastore['pubkey'])
    pubkey = res['data_pubkey']
    root_urls = None

    signed_device_root_page_blob = storage.serialize_mutable_data(device_root_page_blob, data_signature=signature, data_pubkey=data_pubkey)
    
    # queue for replication, if not synchronous.
    # otherwise, replicate right now.
    if synchronous:
        # replicate
        res = write_log_page_replicate(signed_device_root_page_blob, datastore['drivers'], blockchain_id, config_path=config_path, proxy=proxy)
        if 'error' in res:
            log.error("Failed to replicate signed root page for {}.{}".format(datastore_id, root_uuid))
            return {'error': res['error'], 'errno': errno.EREMOTEIO}

        root_urls = res['urls']

    else:
        # queue for later replication 
        res = write_log_enqueue(datastore_id, device_id, datastore['root_uuid'], signed_device_root_page_blob, datastore['drivers'], blockchain_id=blockchain_id, config_path=config_path)
        if 'error' in res:
            log.error("Failed to enqueue {}.{} for replication (on putfile {})".format(datastore_id, root_uuid))
            return {'error': res['error'], 'errno': errno.EIO}

    return {'status': True, 'urls': root_urls}


def datastore_delete_file_data(datastore, signed_tombstones, blockchain_id=None, full_app_name=None, data_pubkeys=None, config_path=CONFIG_PATH, proxy=None):
    """
    Delete file data.  Entry point from the API server

    This is a server-side method

    Return {'status': True} on success
    Return {'error': ..., 'errno': ...} on failure
    """
    assert (full_app_name and blockchain_id) or data_pubkeys, 'Need either blockchain_id and full app name, or data_pubkeys'

    if data_pubkeys is None:
        # get from token file
        res = lookup_app_pubkeys(blockchain_id, full_app_name, proxy=proxy)
        if 'error' in res:
            res['errno'] = errno.EINVAL
            return res
        
        data_pubkeys = [{'device_id': dev_id, 'public_key': res['pubkeys'][dev_id]} for dev_id in data_pubkeys.keys()]

    # must be well-formed tombstones
    for signed_tombstone in signed_tombstones:
        authentic = False
        for dpk in data_pubkeys:
            authentic = verify_data_tombstones( [signed_tombstone], dpk['public_key'] )
            if authentic:
                break
                
        if not authentic:
            return {'error': 'Invalid tombstone', 'errno': errno.EINVAL}

    # delete it
    res = _delete_raw_data(signed_tombstones, datastore['drivers'], config_path=config_path, blockchain_id=blockchain_id, proxy=proxy)
    if 'error' in res:
        res['errno'] = errno.EREMOTEIO
        return res

    return {'status': True}


def datastore_file_data_verify( datastore_pubkey, headers, payloads, signatures, tombstones, device_ids, config_path=CONFIG_PATH ):
    """
    Given signed file headers, tombstones, and payloads, verify that they were all signed.
    
    NOTE: datastore_pubkey corresponds to the device-specific public key of the caller

    Return {'status': True} if we're all good
    Return {'error': ..., 'errno': ...} on error
    """
    assert len(headers) == len(payloads)
    assert len(payloads) == len(signatures)
    
    datastore_id = datastore_get_id(datastore_pubkey)

    # verify signatures and hashes
    for i in xrange(0, len(headers)):
        header_blob = headers[i]
        payload = payloads[i]
        signature = signatures[i]

        try:
            res = storage.verify_data_payload( header_blob, datastore_pubkey, signature )
        except AssertionError as e:
            if BLOCKSTACK_DEBUG:
                log.exception(e)

            log.error("Invalid public key or signature ({}, {})".format(datastore_pubkey, signature))
            return {'error': 'Invalid public key or signature', 'errno': errno.EINVAL}

        if not res:
            log.debug("Failed to verify {} ({}) with {}".format(header_blob, signature, datastore_pubkey))
            return {'error': 'Failed to verify signature', 'errno': errno.EINVAL}

        # check hash 
        payload_hash = storage.hash_data_payload(payload)
        header_mutable_data_struct = data_blob_parse(header_blob)
        header_struct = data_blob_parse(header_mutable_data_struct['data'])
        if payload_hash != header_struct['data_hash']:
            log.debug("Payload hash mismatch: {} != {}".format(payload_hash, header_struct['data_hash']))
            return {'error': "Payload {} does not match file header {}".format(payload_hash, header_struct['data_hash']), 'errno': errno.EINVAL}

    if len(tombstones) > 0:
        res = verify_mutable_data_tombstones( tombstones, datastore_pubkey, device_ids=device_ids )
        if not res:
            return {'error': 'Failed to verify data tombstones', 'errno': errno.EINVAL}

    return {'status': True}


def datastore_serialize_and_sign( datastore, data_privkey):
    """
    Serialize and sign a datastore for a request.
    This is a client-side method
    """
    datastore_str = json.dumps(datastore, sort_keys=True)
    datastore_sig = sign_raw_data(datastore_str, data_privkey)
    return {'str': datastore_str, 'sig': datastore_sig}


def datastore_verify_and_parse( datastore_str, datastore_sig, data_pubkey ):
    """
    Verify a datastore signed by datastore_serialize_and_sign
    Return {'status': True, 'datastore': ...} on success
    Return {'error': ...} on error
    """
    res = verify_raw_data(datastore_str, data_pubkey, datastore_sig)
    if not res:
        return {'error': 'Invalid datastore signature'}

    datastore = None
    try:
        datastore = json.loads(datastore_str)
    except ValueError:
        return {'error': 'Invalid datastore structure'}

    return {'status': True, 'datastore': datastore}


def datastore_getfile(api_client, blockchain_id, datastore, data_path, data_pubkeys, timestamp=0, force=False, config_path=CONFIG_PATH ):
    """
    Get a file identified by a path.

    Return {'status': True, 'data': data} on success, if not extended
    Return {'status': True, 'inode_info': inode and data, 'path_info': path info}
    Return {'error': ..., 'errno': ...} on error
    """

    path_info = _parse_data_path( data_path )
    data_path = path_info['data_path']
    
    datastore_id = datastore_get_id(datastore['pubkey'])
    drivers = datastore['drivers']
    
    log.debug("getfile {}:{}".format(datastore_id, data_path))
    
    file_info = api_client.backend_datastore_getfile(blockchain_id, datastore, data_path, data_pubkeys, timestamp=timestamp, force=force)
    if 'error' in file_info:
        log.error("Failed to get data for {}".format(data_path))
        return file_info
    
    return file_info


def datastore_make_file_entry(data_hash, data_urls):
    """
    Make a root file entry
    Return {'status': True, 'file_entry': file_entry} on success
    Return {'error': ...} otherwise
    """ 
    # must be valid data
    file_entry = {
        'proto_version': 2,
        'urls': urls,
        'data_hash': data_hash,
        'timestamp': int(time.time() * 1000),
    }

    try:
        jsonschema.validate(file_entry, ROOT_DIRECTORY_ENTRY_SCHEMA)
    except ValidationError as ve:
        if BLOCKSTACK_DEBUG:
            log.exception(ve)

        return {'error': 'Invalid file data', 'errno': errno.EINVAL}

    return {'status': True, 'file_entry': file_entry}


def _find_device_root( api_client, datastore, file_name, data_pubkeys, this_device_id, create, root=None, device_root=None, timestamp=0, force=False, config_path=CONFIG_PATH, blockchain_id=None ):
    """
    Helper method; do not use externally.

    For putfile's and deletefile's purposes, get the device root.
    Honor the putfile's request to create, and use any pre-calculated roots and device roots.

    Return {'status': True, 'device_root': ...} on success
    Return {'error': ..., 'errno'} on failure
    """

    datastore_id = datastore_get_id(datastore['pubkey'])
    root_uuid = datastore['root_uuid']
    drivers = datastore['drivers']
    
    if proxy is None:
        proxy = get_default_proxy(config_path)

    if create:
        # must have whole root
        if root is None:
            res = api_client.backend_datastore_get_root(blockchain_id, datastore, data_pubkeys, timestamp=timestamp, force=force)
            if 'error' in res:
                log.error("Failed to get root directory {}/{}: {}".format(datastore_id, root_uuid, res['error']))
                return {'error': res['error'], 'errno': errno.EREMOTEIO}

            root = res['root']

        if file_name in root.keys():
            log.error("File exists: {}".format(file_name))
            return {'error': 'File exists', 'errno': errno.EEXIST}

        device_root = res['device_root_pages'].get(this_device_id, {})

    else:
        # must have device root 
        if device_root is None:
            # need pubkey for this device
            data_pubkey = None
            for dpk in data_pubkeys:
                if dpk['device_id'] == this_device_id:
                    data_pubkey = dpk['public_key']

            if data_pubkey is None:
                return {'error': 'No data public keys found for {}'.format(this_device_id), 'errno': errno.EINVAL}

            res = api_client.backend_datastore_get_device_root(blockchain_id, datastore, this_device_id, data_pubkey, force=force)
            if 'error' in res:
                log.error("Failed to get device {} root page for {}/{}: {}".format(this_device_id, datastore_id, root_uuid, res['error']))
                return {'error': res['error'], 'errno': errno.EREMOTEIO}

            device_root = res['device_root_page']

    return {'status': True, 'device_root': device_root}


def _putfile_device_root_insert(datastore, device_root, file_name, file_entry):
    """
    Create the messages needed to store a file and update the device's root directory.

    Does not upload data; instead, signs and updates the root directory page for this device.

    This is a client-side method

    Returns {'status': True, 'device_root_page_blob': serialized device root page blob} on success
    """

    datastore_id = datastore_get_id(datastore['pubkey'])
    root_uuid = datastore['root_uuid']
    drivers = datastore['drivers']
   
    # advance time 
    device_root['timestamp'] = max(device_root['timestamp'] + 1, int(time.time() * 1000))

    # insert
    device_root['files'][file_name] = file_entry
    device_root_data_id = storage.make_fq_data_id(this_device_id, '{}:{}'.format(datastore_id, root_uuid))
    device_root_data = data_blob_serialize(device_root_page)
    device_root_blob = make_mutable_data_blob(root_data_id, device_root_data, blockchain_id=blockchain_id, config_path=config_path, is_fq_data_id=True)

    return {'status': True, 'device_root_page_blob': device_root_blob}


def _deletefile_device_root_remove(datastore, device_root, file_name, this_device_file_tombstone):
    """
    Create the messages needed to remove a file and update the device's root directory.

    Does not upload data; instead, signs and updates the root directory page for this device.

    This is a client-side method

    Returns {'status': True, 'device_root_page_blob': serialized device root page blob} on success
    """

    datastore_id = datastore_get_id(datastore['pubkey'])
    root_uuid = datastore['root_uuid']
    drivers = datastore['drivers']
    
    # update timestamp
    device_root['timestamp'] = max(device_root['timestamp'] + 1, int(time.time() * 1000))

    # delete: add a tombstone for this file so readers won't "see" it
    device_root['tombstones'][file_name] = this_device_file_tombstone

    # serialize
    device_root_data_id = storage.make_fq_data_id(this_device_id, '{}:{}'.format(datastore_id, root_uuid))
    device_root_data = data_blob_serialize(device_root_page)
    device_root_blob = make_mutable_data_blob(root_data_id, device_root_data, blockchain_id=blockchain_id, config_path=config_path, is_fq_data_id=True)

    return {'status': True, 'device_root_page_blob': device_root_page_blob}


def datastore_putfile(api_client, datastore, file_name, file_data_bin, data_privkey_hex, data_pubkeys,
        this_device_id=None, create=False, synchronous=False, force=False, timestamp=0, config_path=CONFIG_PATH, blockchain_id=None, full_app_name=None):

    """
    Add a file to this datastore.

    This is a client-side method.

    * put the file, get back a url (synchronous)
    * update and sign the root directory
    * queue the new root for replication 

    * replicate the root with the new file data (asynchronous)
    
    Return {'status': True, 'urls': URLs to the file we saved, 'root_urls': URLs to the new root}.
    * if synchronous=False, then 'root_urls' will be None (since saving the root page will be off the critical path)

    Return {'error': ...} on failure
    """
    datastore_id = datastore_get_id(datastore['pubkey'])
    
    if this_device_id is None:
        this_device_id = get_local_device_id(config_dir=os.path.dirname(config_path))

    # sanity check: device ID must have a public key 
    data_pubkey = None
    for dpk in data_pubkeys:
        if this_device_id == dpk['device_id']:
            data_pubkey = dpk['public_key']

    if data_pubkey is None:
        return {'error': 'Device {} has no public key', 'errno': errno.EINVAL}

    # get device root
    res = _find_device_root(api_client, datastore, file_name, data_pubkeys, this_device_id, create, timestamp=timestamp, force=force, config_path=config_path, blockchain_id=blockchain_id)
    if 'error' in res:
        return res

    device_root = res['device_root']

    # serialize datastore
    datastore_info = datastore_serialize_and_sign(datastore, data_privkey_hex)
    datastore_str = datastore_info['str']
    datastore_sig = datastore_info['sig']
     
    # serialize file header with no URLs (used to verify data payload)
    data_hash = storage.hash_data_payload(file_data_bin)
    file_entry = datastore_make_file_entry(data_hash, [])
    file_data_id = '{}/{}'.format(datastore_id, file_name)

    file_entry_blob = make_mutable_data_blob(file_data_id, data_blob_serialize(file_entry), blockchain_id=blockchain_id, config_path=config_path, is_fq_data_id=True)
    file_entry_blob_str = data_blob_serialize(file_entry_blob)
    file_entry_sig = storage.sign_data_payload(file_entry_blob_str, data_privkey)

    # replicate the file data
    res = api_client.backend_datastore_putfile(datastore_str, datastore_sig, file_name, file_entry_blob_str, file_data_bin, file_entry_sig, this_device_id, data_pubkey,
                                                blockchain_id=blockchain_id, full_app_name=full_app_name)

    if 'error' in res:
        log.error("Failed to store {} to {}".format(file_name, datastore_id))
        return {'error': res['error'], 'errno': res.get('errno', errno.EREMOTEIO)}

    file_urls = res['urls']

    # serialize file header with actual URLs (to be included into the root directory)
    file_entry = datastore_make_file_entry(data_hash, file_urls)
    file_entry_blob = make_mutable_data_blob(file_data_id, data_blob_serialize(file_entry), blockchain_id=blockchain_id, config_path=config_path, is_fq_data_id=True)
    file_entry_blob_str = data_blob_serialize(file_entry_blob)
    file_entry_sig = storage.sign_data_payload(file_entry_blob_str, data_privkey)

    # make new signed device root
    res = _putfile_device_root_insert(device_root, file_name, file_entry)
    device_root_page_blob = res['device_root_page_blob']
    device_root_page_blob_sig = storage.sign_data_payload(device_root_page-blob, data_privkey)
    
    # put it, possibly synchronously
    res = api_client.backend_datastore_put_device_root(datastore_str, datastore_sig, device_root_page_blob, device_root_page_blob_sig, this_device_id,
                                                        blockchain_id=blockchain_id, full_app_name=full_app_name, synchronous=synchronous)

    if 'error' in res:
        log.error("Failed to replicate new device root for {} on putfile {}".format(datastore_id, file_name))
        return res

    return {'status': True, 'urls': file_urls, 'root_urls': root_urls}


def datastore_deletefile(api_client, datastore, file_name, data_privkey_hex, data_pubkeys, this_device_id=None, synchronous=False, force=False, timestamp=0, config_path=CONFIG_PATH, full_app_name=None, blockchain_id=None):
    """
    Remove this file from this datastore.

    This is a client-side method.

    * delete the file (synchronous)
    * update and sign the root directory
    * queue the new root for replication

    * replicate the root with the new file data (asynchronous)

    Return {'status': True, 'root_urls': ...} on successful deletion. 'root_urls' is None if synchronous=False
    Return {'error': ..., 'errno': ENOENT} if the file isn't in the root directory
    """
    
    datastore_id = datastore_get_id(datastore['pubkey'])
    
    if this_device_id is None:
        this_device_id = get_local_device_id(config_dir=os.path.dirname(config_path))

    if proxy is None:
        proxy = get_default_proxy(config_path=config_path)

    # sanity check: device ID must have a public key 
    data_pubkey = None
    for dpk in data_pubkeys:
        if this_device_id == dpk['device_id']:
            data_pubkey = dpk['public_key']

    if data_pubkey is None:
        return {'error': 'Device {} has no public key', 'errno': errno.EINVAL}

    this_device_file_tombstone = make_data_tombstones([this_device_id], '{}/{}'.format(datastore_id, file_name))
    file_tombstones = make_data_tombstones(datastore['device_ids'], '{}/{}'.format(datastore_id, file_name))
    signed_file_tombstones = sign_data_tombstones(file_tombstones, data_privkey_hex)

    # get device root
    res = _find_device_root(api_client, datastore, file_name, data_pubkeys, this_device_id, create, timestamp=timestamp, force=force, config_path=config_path, blockchain_id=blockchain_id)
    if 'error' in res:
        return res
    
    device_root = res['device_root']

    # serialize datastore
    datastore_info = datastore_serialize_and_sign(datastore, data_privkey_hex)
    datastore_str = datastore_info['str']
    datastore_sig = datastore_info['sig']

    res = api_client.backend_datastore_deletefile(datastore_str, datastore_sig, signed_file_tombstones, data_pubkeys, blockchain_id=blockchain_id, full_app_name=full_app_name)
    if 'error' in res:
        return res

    # patch root with tombstones
    _deletefile_device_root_remove(datastore, device_root, file_name, this_device_file_tombstone)

    # sign and serialize new root 
    signed_device_root_page_blob = storage.serialize_mutable_data(device_root_page_blob, data_privkey=data_privkey_hex)
    root_urls = None

    # queue for replication, if not synchronous.
    # otherwise, replicate right now.
    if synchronous:
        # replicate
        res = write_log_page_replicate(signed_device_root_page_blob, drivers, blockchain_id, config_path=config_path, proxy=proxy)
        if 'error' in res:
            log.error("Failed to replicate signed root page for {}.{}".format(datastore_id, root_uuid))
            return {'error': res['error'], 'errno': errno.EREMOTEIO}

        root_urls = res['urls']

    else:
        # queue for later replication 
        res = write_log_enqueue(datastore_id, this_device_id, root_uuid, signed_device_root_page_blob, drivers, blockchain_id=blockchain_id, config_path=config_path)
        if 'error' in res:
            log.error("Failed to enqueue {}.{} for replication (on putfile {})".format(datastore_id, root_uuid, file_name))
            return {'error': res['error'], 'errno': errno.EIO}

    return {'status': True, 'root_urls': root_urls}


def datastore_stat(api_client, blockchain_id, datastore, data_path, data_pubkeys, this_device_id, force=False, config_path=CONFIG_PATH):
    """
    Stat a file or directory.  Get just the inode metadata.

    Return {'status': True, 'file_info': inode info} on success
    Return {'error': ..., 'errno': ...} on error
    """

    path_info = _parse_data_path( data_path )
    data_path = path_info['data_path']
    datastore_id = datastore_get_id(datastore['pubkey'])
    drivers = datastore['drivers']
    
    log.debug("stat {}:{}".format(datastore_id, data_path))

    file_info = api_client.backend_datastore_lookup(blockchain_id, datastore, 'files', data_path, data_pubkeys, this_device_id, force=force, idata=False )
    if 'error' in file_info:
        log.error("Failed to resolve {}".format(data_path))
        return file_info
    
    return file_info


def get_read_public_storage_drivers(config_path):
    """
    Get the list of "read-public" storage drivers.
    This is according to the driver classification.
 
    Returns the list of driver names
    """
    
    driver_classes = storage.classify_storage_drivers()
    return driver_classes['read_public']


def get_required_write_storage_drivers(config_path):
    """
    Get the list of storage drivers to write with.
    This is according to the 'storage_drivers_required_write' setting

    Returns a list of driver names.
    """
    conf = get_config(config_path)
    assert conf

    storage_drivers = conf.get("storage_drivers_required_write", "").split(',')
    if len(storage_drivers) > 0:
        return storage_drivers

    # fall back to storage drivers 
    storage_drivers = conf.get("storage_drivers", "").split(",")
    if len(storage_drivers) > 0:
        return storage_drivers

    storage_handlers = storage.get_storage_handlers()
    storage_drivers = [sh.__name__ for sh in storage_handlers]
    return storage_drivers


def get_read_storage_drivers(config_path):
    """
    Get the list of storage drivers to read with.
    This is according to the 'storage_drivers' setting

    Returns a list of driver names.
    """
    conf = get_config(config_path)
    assert conf

    storage_drivers = conf.get("storage_drivers", "").split(",")
    if len(storage_drivers) > 0:
        return storage_drivers

    storage_handlers = storage.get_storage_handlers()
    storage_drivers = [sh.__name__ for sh in storage_handlers]
    return storage_drivers


def get_read_local_storage_drivers(config_path, storage_drivers=None):
    """
    Get the list of storage drivers that can read locally.
    Returns a list of driver names
    """
    if storage_drivers is None:
        conf = get_config(config_path)
        assert conf
    
        storage_drivers = conf.get('storage_drivers', '').split(',')

    driver_classes = storage.classify_storage_drivers()
    
    ret = []
    for read_local in driver_classes['read_local']:
        if read_local in storage_drivers:
            ret.append(read_local)

    return ret


def prioritize_read_drivers(config_path, drivers):
    """
    Given a set of drivers, prioritize them in order of read speed.
    Expect local drivers to be faster than remote drivers
    """
    # optimization: try local drivers before non-local drivers 
    local_read_drivers = get_read_local_storage_drivers(config_path, drivers)
    first_drivers = []
    last_drivers = []
    for drvr in drivers:
        if drvr in local_read_drivers:
            first_drivers.append(drvr)
        else:
            last_drivers.append(drvr)

    drivers = first_drivers + last_drivers
    return drivers


if __name__ == "__main__":
    # unit tests!
    import blockstack_client
    import subprocess
    import requests

    blockstack_client.session()

    class CLIArgs(object):
        pass

    def get_session( blockchain_id, app_privkey, app_domain, api_methods, device_ids, public_keys, config_path=CONFIG_PATH ):
        """
        sign in and get a token
        """
        args = CLIArgs()

        args.blockchain_id = blockchain_id
        args.app_domain = app_domain
        args.api_methods = ','.join(api_methods)
        args.privkey = app_privkey

        device_ids = ','.join(device_ids)
        public_keys = ','.join(public_keys)
        args.device_ids = device_ids
        args.public_keys = public_keys

        res = blockstack_client.cli_app_signin( args, config_path=config_path )
        if 'error' in res:
            raise Exception("Error: {}".format(res['error']))
        else:
            return res['token']

    datastore_pk = keylib.ECPrivateKey().to_hex()
    datastore_pubk = get_pubkey_hex(datastore_pk)
    datastore_id = datastore_get_id(datastore_pubk)
    this_device_id = '0'

    conf = get_config()
    assert conf

    ses = get_session(None, datastore_pk, 'foo.com.x', ['store_write'], [this_device_id], [datastore_pubk])

    rpc = blockstack_client.rpc.local_api_connect(api_session=ses)
    assert rpc

    # authenticate 
    ds_info = make_datastore_info("datastore", datastore_pubk, [this_device_id], driver_names=['disk'])
    if 'error' in ds_info:
        print "make_datastore_info: {}".format(ds_info)
        sys.exit(1)

    res = put_datastore( rpc, ds_info, datastore_pk )
    if 'error' in res:
        print 'put_datastore_info: {}'.format(res)
        sys.exit(1)

    ds_res = rpc.backend_datastore_get( None, None, datastore_id, device_ids=[this_device_id] )
    if 'error' in ds_res:
        print 'get_datastore: {}'.format(ds_res)
        sys.exit(1)

    datastore = ds_res

    data_pubkeys = [{'device_id': this_device_id, 'public_key': datastore_pubk}]

    # do this all twice
    for i in xrange(0, 2):
        
        res = datastore_putfile(rpc, datastore, 'hello_world', 'hello world\x00\x01\x02\x04\x05', datastore_pk, data_pubkeys, this_device_id=this_device_id, synchronous=True)
        if 'error' in res:
            print 'datastore_putfile: {}'.format(res)
            sys.exit(1)

        res = rpc.backend_datastore_get_root(None, datastore, data_pubkeys)
        if 'error' in res:
            print 'datastore_get_root /: {}'.format(res)
            sys.exit(1)

        # sanity check 
        if 'hello_world' not in res['root']:
            print 'root is {}'.format(res['root'])
            sys.exit(1)

        res = datastore_getfile(rpc, None, datastore, 'hello_world', data_pubkeys)
        if 'error' in res:
            print 'getfile failed: {}'.format(res)
            sys.exit(1)

        # sanity check
        if res['data'] != 'hello world\x00\x01\x02\x03\x04\x05':
            print 'datastore_getfile /dir1/dir2/hello: {}'.format(res)
            sys.exit(1)

        # should fail
        res = delete_datastore(rpc, datastore, datastore_pk)
        if 'error' not in res:
            print 'deleted datastore: {}'.format(res)
            sys.exit(1)

        if res['errno'] != errno.ENOTEMPTY:
            print 'wrong errno on ENOTEMPTY delete datastore: {}'.format(res)
            sys.exit(1)

        res = datastore_deletefile(rpc, datastore, 'hello_world', datastore_privk, data_pubkeys, this_device_id=this_device_id, synchronous=True)
        if 'error 'in res:
            print 'datastore_deletefile: {}'.format(res)
            sys.exit(1)

        # sanity check 
        res = rpc.backend_datastore_get_root(None, datastore, data_pubkeys)
        if 'error' in res:
            print 'datastore_get_root /: {}'.format(res)
            sys.exit(1)

        if 'hello_world' in res['root']:
            print 'hello_world still present'
            print res['root']
            sys.exit(1)

        # sanity check
        res = datastore_getfile(rpc, None, datastore, 'hello_world', data_pubkeys)
        if 'error' in res:
            if not res.has_key('errno') or res['errno'] != errno.ENOENT:
                print 'getfile failed: {}'.format(res)
                sys.exit(1)
        
        else:
            print 'accidentally succeeded to getfile: {}'.format(res)
            sys.exit(1)

    # clear datastore 
    res = delete_datastore(rpc, datastore, datastore_pk)
    if 'error' in res:
        print 'failed to delete empty datastore: {}'.format(res)
        sys.exit(1)

    sys.exit(0)
<|MERGE_RESOLUTION|>--- conflicted
+++ resolved
@@ -832,11 +832,7 @@
 
     # optimization: try local drivers before non-local drivers
     storage_drivers = prioritize_read_drivers(config_path, storage_drivers)
-<<<<<<< HEAD
-     
-=======
-
->>>>>>> 6d217b1c
+    
     # which storage drivers and/or URLs will we use?
     for driver in storage_drivers: 
 
@@ -906,13 +902,8 @@
         res = {'error': 'Failed to fetch mutable data'}
         if stale:
             res['stale'] = stale
-<<<<<<< HEAD
             res['error'] = 'Failed to fetch mutable data for {} due to timestamp mismatch.'
             log.error("Failed to fetch mutable data for {} due to timestamp mismatch.".format(fq_data_id))
-=======
-            res['error'] = 'Failed to fetch mutable data for {} due to version mismatch.'
-            log.error("Failed to fetch mutable data for {} due to version mismatch.".format(data_id))
->>>>>>> 6d217b1c
 
         if notfound:
             res['notfound'] = True
