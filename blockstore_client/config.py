--- conflicted
+++ resolved
@@ -71,12 +71,8 @@
     "ANNOUNCE": ANNOUNCE
 }
 
-<<<<<<< HEAD
 # borrowed from Blockstore 
 # these never change, so it's fine to duplicate them here
-=======
-# borrowed from Blockstore
->>>>>>> f4971430
 NAMEREC_FIELDS = [
     'name',                 # the name itself
     'value_hash',           # the hash of the name's associated profile
@@ -99,12 +95,8 @@
     'importer_address',     # (OPTIONAL) if this name was imported, this is the importer's address
 ]
 
-<<<<<<< HEAD
 # borrowed from Blockstore 
 # these never change, so it's fine to duplicate them here
-=======
-# borrowed from Blockstore
->>>>>>> f4971430
 NAMESPACE_FIELDS = [
     'namespace_id',         # human-readable namespace ID
     'namespace_id_hash',    # hash(namespace_id,sender,reveal_addr) from the preorder (binds this namespace to its preorder)
@@ -226,14 +218,9 @@
         parser.set('blockstore-client', 'server', BLOCKSTORED_SERVER)
         parser.set('blockstore-client', 'port', BLOCKSTORED_PORT)
         parser.set('blockstore-client', 'metadata', BLOCKSTORE_METADATA_DIR)
-<<<<<<< HEAD
         parser.set('blockstore-client', 'storage_drivers', BLOCKSTORE_DEFAULT_STORAGE_DRIVERS )
         parser.set('blockstore-client', 'blockchain_headers', SPV_HEADERS_PATH )
         
-=======
-        parser.set('blockstred-client', 'storage_drivers', BLOCKSTORE_DEFAULT_STORAGE_DRIVERS )
-
->>>>>>> f4971430
         try:
             with open(path, "w") as f:
                 parser.write(f)
@@ -285,12 +272,7 @@
         "metadata": BLOCKSTORE_METADATA_DIR,
         "blockchain_headers": SPV_HEADERS_PATH,
     }
-<<<<<<< HEAD
     
-=======
-
-
->>>>>>> f4971430
     parser = SafeConfigParser()
 
     try:
@@ -317,7 +299,6 @@
         if parser.has_option("blockstore-client", "metadata"):
             config['metadata'] = parser.get("blockstore-client", "metadata")
 
-<<<<<<< HEAD
         if parser.has_option("blockstore-client", "blockchain_headers"):
             config['blockchain_headers'] = parser.get("blockstore-client", "blockchain_headers" )
 
@@ -325,8 +306,6 @@
     bitcoind_config = virtualchain.get_bitcoind_config( path )
     config.update( bitcoind_config )
 
-=======
->>>>>>> f4971430
     if not os.path.isdir(config['metadata']):
         if config['metadata'].startswith( os.path.expanduser("~/.blockstore-client") ):
             try:
