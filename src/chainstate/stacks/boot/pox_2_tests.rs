use std::collections::{HashMap, VecDeque};
use std::convert::TryFrom;
use std::convert::TryInto;

use address::AddressHashMode;
use chainstate::burn::BlockSnapshot;
use chainstate::burn::ConsensusHash;
use chainstate::stacks::boot::{
    BOOT_CODE_COST_VOTING_TESTNET as BOOT_CODE_COST_VOTING, BOOT_CODE_POX_TESTNET,
};
use chainstate::stacks::db::{MinerPaymentSchedule, StacksHeaderInfo, MINER_REWARD_MATURITY};
use chainstate::stacks::index::MarfTrieId;
use chainstate::stacks::*;
use clarity_vm::database::marf::MarfedKV;
use core::*;
use util::db::{DBConn, FromRow};
use util::hash::to_hex;
use util::hash::{Sha256Sum, Sha512Trunc256Sum};
use vm::contexts::OwnedEnvironment;
use vm::contracts::Contract;
use vm::costs::CostOverflowingMath;
use vm::database::*;
use vm::errors::{
    CheckErrors, Error, IncomparableError, InterpreterError, InterpreterResult, RuntimeErrorType,
};
use vm::eval;
use vm::representations::SymbolicExpression;
use vm::tests::{execute, is_committed, is_err_code, symbols_from_values};
use vm::types::Value::Response;
use vm::types::{
    OptionalData, PrincipalData, QualifiedContractIdentifier, ResponseData, StandardPrincipalData,
    TupleData, TupleTypeSignature, TypeSignature, Value, NONE,
};

use crate::{
    burnchains::Burnchain,
    chainstate::{
        burn::db::sortdb::SortitionDB,
        stacks::{events::TransactionOrigin, miner::test::make_coinbase},
    },
    clarity_vm::{clarity::ClarityBlockConnection, database::marf::WritableMarfStore},
    net::test::TestEventObserver,
    util::boot::boot_code_id,
};
use types::chainstate::{
    BlockHeaderHash, BurnchainHeaderHash, StacksAddress, StacksBlockId, VRFSeed,
};
use types::proof::{ClarityMarfTrieId, TrieMerkleProof};

use clarity_vm::clarity::Error as ClarityError;

use super::test::*;

const USTX_PER_HOLDER: u128 = 1_000_000;

/// Return the BlockSnapshot for the latest sortition in the provided
///  SortitionDB option-reference. Panics on any errors.
fn get_tip(sortdb: Option<&SortitionDB>) -> BlockSnapshot {
    SortitionDB::get_canonical_burn_chain_tip(&sortdb.unwrap().conn()).unwrap()
}

/// In this test case, two Stackers, Alice and Bob stack and interact with the
///  PoX v1 contract and PoX v2 contract across the epoch transition.
///
/// Alice: stacks via PoX v1 for 4 cycles. The third of these cycles occurs after
///        the PoX v1 -> v2 transition, and so Alice gets "early unlocked".
///        After the early unlock, Alice re-stacks in PoX v2
///        Alice tries to stack again via PoX v1, which is allowed by the contract,
///        but forbidden by the VM (because PoX has transitioned to v2)
/// Bob:   stacks via PoX v2 for 6 cycles. He attempted to stack via PoX v1 as well,
///        but is forbidden because he has already placed an account lock via PoX v2.
///
#[test]
fn test_simple_pox_lockup_transition_pox_2() {
    let AUTO_UNLOCK_HEIGHT = 12;
    let EXPECTED_FIRST_V2_CYCLE = 8;
    // the sim environment produces 25 empty sortitions before
    //  tenures start being tracked.
    let EMPTY_SORTITIONS = 25;

    let mut burnchain = Burnchain::default_unittest(0, &BurnchainHeaderHash::zero());
    burnchain.pox_constants.reward_cycle_length = 5;
    burnchain.pox_constants.prepare_length = 2;
    burnchain.pox_constants.anchor_threshold = 1;
    burnchain.pox_constants.v1_unlock_height = AUTO_UNLOCK_HEIGHT + EMPTY_SORTITIONS;

    let first_v2_cycle = burnchain
        .block_height_to_reward_cycle(burnchain.pox_constants.v1_unlock_height as u64)
        .unwrap()
        + 1;

    assert_eq!(first_v2_cycle, EXPECTED_FIRST_V2_CYCLE);

    eprintln!("First v2 cycle = {}", first_v2_cycle);

    let epochs = StacksEpoch::all(0, EMPTY_SORTITIONS as u64 + 10);

    let observer = TestEventObserver::new();

    let (mut peer, mut keys) = instantiate_pox_peer_with_epoch(
        &burnchain,
        "test_simple_pox_lockup_transition_pox_2",
        6002,
        Some(epochs.clone()),
        Some(&observer),
    );

    let num_blocks = 35;

    let alice = keys.pop().unwrap();
    let bob = keys.pop().unwrap();
    let charlie = keys.pop().unwrap();

    let EXPECTED_ALICE_REWARD_CYCLE = 6;

    let mut coinbase_nonce = 0;

    // these checks are very repetitive
    let reward_cycle_checks = |tip_index_block| {
        let tip_burn_block_height = get_par_burn_block_height(peer.chainstate(), &tip_index_block);
        let cur_reward_cycle = burnchain
            .block_height_to_reward_cycle(tip_burn_block_height)
            .unwrap() as u128;
        let (min_ustx, reward_addrs, total_stacked) =
            with_sortdb(&mut peer, |ref mut c, ref sortdb| {
                (
                    c.get_stacking_minimum(sortdb, &tip_index_block).unwrap(),
                    get_reward_addresses_with_par_tip(c, &burnchain, sortdb, &tip_index_block)
                        .unwrap(),
                    c.test_get_total_ustx_stacked(sortdb, &tip_index_block, cur_reward_cycle)
                        .unwrap(),
                )
            });

        eprintln!(
            "\nreward cycle: {}\nmin-uSTX: {}\naddrs: {:?}\ntotal-stacked: {}\n",
            cur_reward_cycle, min_ustx, &reward_addrs, total_stacked
        );

        if cur_reward_cycle < EXPECTED_ALICE_REWARD_CYCLE {
            // no reward addresses yet
            assert_eq!(reward_addrs.len(), 0);
        } else if cur_reward_cycle < EXPECTED_FIRST_V2_CYCLE as u128 {
            // After the start of Alice's first cycle, but before the first V2 cycle,
            //  Alice is the only Stacker, so check that.
            let (amount_ustx, pox_addr, lock_period, first_reward_cycle) =
                get_stacker_info(&mut peer, &key_to_stacks_addr(&alice).into()).unwrap();
            eprintln!("\nAlice: {} uSTX stacked for {} cycle(s); addr is {:?}; first reward cycle is {}\n", amount_ustx, lock_period, &pox_addr, first_reward_cycle);

            // one reward address, and it's Alice's
            // either way, there's a single reward address
            assert_eq!(reward_addrs.len(), 1);
            assert_eq!(
                (reward_addrs[0].0).version,
                AddressHashMode::SerializeP2PKH.to_version_testnet()
            );
            assert_eq!((reward_addrs[0].0).bytes, key_to_stacks_addr(&alice).bytes);
            assert_eq!(reward_addrs[0].1, 1024 * POX_THRESHOLD_STEPS_USTX);
        } else {
            // v2 reward cycles have begun, so reward addrs should be read from PoX2 which is Bob + Alice
            assert_eq!(reward_addrs.len(), 2);
            assert_eq!(
                (reward_addrs[0].0).version,
                AddressHashMode::SerializeP2PKH.to_version_testnet()
            );
            assert_eq!((reward_addrs[0].0).bytes, key_to_stacks_addr(&bob).bytes);
            assert_eq!(reward_addrs[0].1, 512 * POX_THRESHOLD_STEPS_USTX);

            assert_eq!(
                (reward_addrs[1].0).version,
                AddressHashMode::SerializeP2PKH.to_version_testnet()
            );
            assert_eq!((reward_addrs[1].0).bytes, key_to_stacks_addr(&alice).bytes);
            assert_eq!(reward_addrs[1].1, 512 * POX_THRESHOLD_STEPS_USTX);
        }
    };

    // our "tenure counter" is now at 0
    let tip = get_tip(peer.sortdb.as_ref());
    assert_eq!(tip.block_height, 0 + EMPTY_SORTITIONS as u64);

    // first tenure is empty
    peer.tenure_with_txs(&[], &mut coinbase_nonce);

    let alice_balance = get_balance(&mut peer, &key_to_stacks_addr(&alice).into());
    assert_eq!(alice_balance, 1024 * POX_THRESHOLD_STEPS_USTX);

    let alice_account = get_account(&mut peer, &key_to_stacks_addr(&alice).into());
    assert_eq!(
        alice_account.stx_balance.amount_unlocked(),
        1024 * POX_THRESHOLD_STEPS_USTX
    );
    assert_eq!(alice_account.stx_balance.amount_locked(), 0);
    assert_eq!(alice_account.stx_balance.unlock_height(), 0);

    // next tenure include Alice's lockup
    let tip = get_tip(peer.sortdb.as_ref());
    let alice_lockup = make_pox_lockup(
        &alice,
        0,
        1024 * POX_THRESHOLD_STEPS_USTX,
        AddressHashMode::SerializeP2PKH,
        key_to_stacks_addr(&alice).bytes,
        4,
        tip.block_height,
    );

    // our "tenure counter" is now at 1
    assert_eq!(tip.block_height, 1 + EMPTY_SORTITIONS as u64);

    let tip_index_block = peer.tenure_with_txs(&[alice_lockup], &mut coinbase_nonce);

    // check the stacking minimum
    let total_liquid_ustx = get_liquid_ustx(&mut peer);
    let min_ustx = with_sortdb(&mut peer, |ref mut chainstate, ref sortdb| {
        chainstate.get_stacking_minimum(sortdb, &tip_index_block)
    })
    .unwrap();
    assert_eq!(min_ustx, total_liquid_ustx / 480);

    // no reward addresses
    let reward_addrs = with_sortdb(&mut peer, |ref mut chainstate, ref sortdb| {
        get_reward_addresses_with_par_tip(chainstate, &burnchain, sortdb, &tip_index_block)
    })
    .unwrap();
    assert_eq!(reward_addrs.len(), 0);

    // check the first reward cycle when Alice's tokens get stacked
    let tip_burn_block_height = get_par_burn_block_height(peer.chainstate(), &tip_index_block);
    let alice_reward_cycle = 1 + burnchain
        .block_height_to_reward_cycle(tip_burn_block_height)
        .unwrap() as u128;

    assert_eq!(alice_reward_cycle, EXPECTED_ALICE_REWARD_CYCLE);

    // alice locked, so balance should be 0
    let alice_balance = get_balance(&mut peer, &key_to_stacks_addr(&alice).into());
    assert_eq!(alice_balance, 0);

    // produce blocks until immediately before the epoch switch (7 more blocks to block height 35)

    for _i in 0..7 {
        peer.tenure_with_txs(&[], &mut coinbase_nonce);

        // alice is still locked, balance should be 0
        let alice_balance = get_balance(&mut peer, &key_to_stacks_addr(&alice).into());
        assert_eq!(alice_balance, 0);
    }

    // Have Charlie try to use the PoX2 contract. This transaction
    //  should be accepted (checked via the tx receipt). Also, importantly,
    //  the cost tracker should assign costs to Charlie's transaction.
    //  This is also checked by the transaction receipt.
    let tip = get_tip(peer.sortdb.as_ref());

    // our "tenure counter" is now at 9
    assert_eq!(tip.block_height, 9 + EMPTY_SORTITIONS as u64);

    let test = make_pox_2_contract_call(
        &charlie,
        0,
        "delegate-stx",
        vec![
            Value::UInt(1_000_000),
            PrincipalData::from(key_to_stacks_addr(&charlie)).into(),
            Value::none(),
            Value::none(),
        ],
    );
    peer.tenure_with_txs(&[test], &mut coinbase_nonce);

    // alice is still locked, balance should be 0
    let alice_balance = get_balance(&mut peer, &key_to_stacks_addr(&alice).into());
    assert_eq!(alice_balance, 0);

    // in the next tenure, PoX 2 should now exist.
    // Lets have Bob lock up for v2
    // this will lock for cycles 8, 9, 10, and 11
    //  the first v2 cycle will be 8
    let tip = get_tip(peer.sortdb.as_ref());

    let bob_lockup = make_pox_2_lockup(
        &bob,
        0,
        512 * POX_THRESHOLD_STEPS_USTX,
        AddressHashMode::SerializeP2PKH,
        key_to_stacks_addr(&bob).bytes,
        6,
        tip.block_height,
    );

    // our "tenure counter" is now at 10
    assert_eq!(tip.block_height, 10 + EMPTY_SORTITIONS as u64);

    peer.tenure_with_txs(&[bob_lockup], &mut coinbase_nonce);

    // alice is still locked, balance should be 0
    let alice_balance = get_balance(&mut peer, &key_to_stacks_addr(&alice).into());
    assert_eq!(alice_balance, 0);

    // Now, Bob tries to lock in PoX v1 too, but it shouldn't work!
    let tip = get_tip(peer.sortdb.as_ref());

    let bob_lockup = make_pox_lockup(
        &bob,
        1,
        512 * POX_THRESHOLD_STEPS_USTX,
        AddressHashMode::SerializeP2PKH,
        key_to_stacks_addr(&bob).bytes,
        4,
        tip.block_height,
    );

    // our "tenure counter" is now at 11
    assert_eq!(tip.block_height, 11 + EMPTY_SORTITIONS as u64);
    peer.tenure_with_txs(&[bob_lockup], &mut coinbase_nonce);

    // our "tenure counter" is now at 12
    let tip = get_tip(peer.sortdb.as_ref());
    assert_eq!(tip.block_height, 12 + EMPTY_SORTITIONS as u64);
    // One more empty tenure to reach the unlock height
    peer.tenure_with_txs(&[], &mut coinbase_nonce);

    // Auto unlock height is reached, Alice balance should be unlocked
    let alice_balance = get_balance(&mut peer, &key_to_stacks_addr(&alice).into());
    assert_eq!(alice_balance, 1024 * POX_THRESHOLD_STEPS_USTX);

    // At this point, the auto unlock height for v1 accounts should be reached.
    //  let Alice stack in PoX v2
    let tip = get_tip(peer.sortdb.as_ref());

    // our "tenure counter" is now at 13
    assert_eq!(tip.block_height, 13 + EMPTY_SORTITIONS as u64);

    let alice_lockup = make_pox_2_lockup(
        &alice,
        1,
        512 * POX_THRESHOLD_STEPS_USTX,
        AddressHashMode::SerializeP2PKH,
        key_to_stacks_addr(&alice).bytes,
        12,
        tip.block_height,
    );
    peer.tenure_with_txs(&[alice_lockup], &mut coinbase_nonce);

    // Alice locked half her balance in PoX 2
    let alice_balance = get_balance(&mut peer, &key_to_stacks_addr(&alice).into());
    assert_eq!(alice_balance, 512 * POX_THRESHOLD_STEPS_USTX);

    // now, let's roll the chain forward until Alice *would* have unlocked in v1 anyways.
    //  that's block height 31, so play 27 empty blocks

    for _i in 0..17 {
        peer.tenure_with_txs(&[], &mut coinbase_nonce);
        // at this point, alice's balance should always include this half lockup
        assert_eq!(alice_balance, 512 * POX_THRESHOLD_STEPS_USTX);
    }

    let tip = get_tip(peer.sortdb.as_ref());

    // our "tenure counter" is now at 31
    assert_eq!(tip.block_height, 31 + EMPTY_SORTITIONS as u64);

    let alice_lockup = make_pox_lockup(
        &alice,
        2,
        512 * POX_THRESHOLD_STEPS_USTX,
        AddressHashMode::SerializeP2PKH,
        key_to_stacks_addr(&alice).bytes,
        12,
        tip.block_height,
    );
    peer.tenure_with_txs(&[alice_lockup], &mut coinbase_nonce);

    assert_eq!(alice_balance, 512 * POX_THRESHOLD_STEPS_USTX);

    // now let's check some tx receipts

    let alice_address = key_to_stacks_addr(&alice);
    let bob_address = key_to_stacks_addr(&bob);
    let blocks = observer.get_blocks();

    let mut alice_txs = HashMap::new();
    let mut bob_txs = HashMap::new();
    let mut charlie_txs = HashMap::new();

    eprintln!("Alice addr: {}", alice_address);
    eprintln!("Bob addr: {}", bob_address);

    let mut tested_charlie = false;

    for b in blocks.into_iter() {
        for r in b.receipts.into_iter() {
            if let TransactionOrigin::Stacks(ref t) = r.transaction {
                let addr = t.auth.origin().address_testnet();
                eprintln!("TX addr: {}", addr);
                if addr == alice_address {
                    alice_txs.insert(t.auth.get_origin_nonce(), r);
                } else if addr == bob_address {
                    bob_txs.insert(t.auth.get_origin_nonce(), r);
                } else if addr == key_to_stacks_addr(&charlie) {
                    assert!(
                        r.execution_cost != ExecutionCost::zero(),
                        "Execution cost is not zero!"
                    );
                    charlie_txs.insert(t.auth.get_origin_nonce(), r);

                    tested_charlie = true;
                }
            }
        }
    }

    assert!(tested_charlie, "Charlie TX must be tested");
    // Alice should have three accepted transactions:
    //  TX0 -> Alice's initial lockup in PoX 1
    //  TX1 -> Alice's PoX 2 lockup
    //  TX2 -> Alice's attempt to lock again in PoX 1 -- this one should fail
    //         because PoX 1 is now defunct. Checked via the tx receipt.
    assert_eq!(alice_txs.len(), 3, "Alice should have 3 confirmed txs");
    // Bob should have two accepted transactions:
    //  TX0 -> Bob's initial lockup in PoX 2
    //  TX1 -> Bob's attempt to lock again in PoX 1 -- this one should fail
    //         because PoX 1 is now defunct. Checked via the tx receipt.
    assert_eq!(bob_txs.len(), 2, "Bob should have 2 confirmed txs");
    // Charlie should have one accepted transactions:
    //  TX0 -> Charlie's delegation in PoX 2. This tx just checks that the
    //         initialization code tracks costs in txs that occur after the
    //         initialization code (which uses a free tracker).
    assert_eq!(charlie_txs.len(), 1, "Charlie should have 1 confirmed txs");

    //  TX0 -> Alice's initial lockup in PoX 1
    assert!(
        match alice_txs.get(&0).unwrap().result {
            Value::Response(ref r) => r.committed,
            _ => false,
        },
        "Alice tx0 should have committed okay"
    );

    //  TX1 -> Alice's PoX 2 lockup
    assert!(
        match alice_txs.get(&1).unwrap().result {
            Value::Response(ref r) => r.committed,
            _ => false,
        },
        "Alice tx1 should have committed okay"
    );

    //  TX2 -> Alice's attempt to lock again in PoX 1 -- this one should fail
    //         because PoX 1 is now defunct. Checked via the tx receipt.
    assert_eq!(
        alice_txs.get(&2).unwrap().result,
        Value::err_none(),
        "Alice tx2 should have resulted in a runtime error"
    );

    //  TX0 -> Bob's initial lockup in PoX 2
    assert!(
        match bob_txs.get(&0).unwrap().result {
            Value::Response(ref r) => r.committed,
            _ => false,
        },
        "Bob tx0 should have committed okay"
    );

    //  TX1 -> Bob's attempt to lock again in PoX 1 -- this one should fail
    //         because PoX 1 is now defunct. Checked via the tx receipt.
    assert_eq!(
        bob_txs.get(&1).unwrap().result,
        Value::err_none(),
        "Bob tx1 should have resulted in a runtime error"
    );
<<<<<<< HEAD

    //  TX0 -> Charlie's delegation in PoX 2. This tx just checks that the
    //         initialization code tracks costs in txs that occur after the
    //         initialization code (which uses a free tracker).
    assert!(
        match charlie_txs.get(&0).unwrap().result {
            Value::Response(ref r) => r.committed,
            _ => false,
        },
        "Charlie tx0 should have committed okay"
=======
}

/// In this test case, two Stackers, Alice and Bob stack and interact with the
///  PoX v1 contract and PoX v2 contract across the epoch transition.
///
/// Alice: stacks via PoX v1 for 4 cycles. The third of these cycles occurs after
///        the PoX v1 -> v2 transition, and so Alice gets "early unlocked".
///        Before the early unlock, Alice invokes `stack-extend` in PoX v2
///        Alice tries to stack again via PoX v1, which is allowed by the contract,
///        but forbidden by the VM (because PoX has transitioned to v2)
/// Bob:   stacks via PoX v2 for 6 cycles.
///        Bob extends 6 cycles
#[test]
fn test_pox_extend_transition_pox_2() {
    let AUTO_UNLOCK_HT = 12;
    let mut burnchain = Burnchain::default_unittest(0, &BurnchainHeaderHash::zero());
    burnchain.pox_constants.reward_cycle_length = 5;
    burnchain.pox_constants.prepare_length = 2;
    burnchain.pox_constants.anchor_threshold = 1;
    burnchain.pox_constants.v1_unlock_height = AUTO_UNLOCK_HT + 25;

    let first_v2_cycle = burnchain
        .block_height_to_reward_cycle(burnchain.pox_constants.v1_unlock_height as u64)
        .unwrap()
        + 1;

    eprintln!("First v2 cycle = {}", first_v2_cycle);

    let epochs = StacksEpoch::all(0, 25 + 10);

    let observer = TestEventObserver::new();

    let (mut peer, mut keys) = instantiate_pox_peer_with_epoch(
        &burnchain,
        "test_pox_extend_transition_pox_2",
        6002,
        Some(epochs.clone()),
        Some(&observer),
    );

    let num_blocks = 35;

    let alice = keys.pop().unwrap();
    let bob = keys.pop().unwrap();
    let charlie = keys.pop().unwrap();

    let mut alice_reward_cycle = 0;

    for tenure_id in 0u32..num_blocks {
        let microblock_privkey = StacksPrivateKey::new();
        let microblock_pubkeyhash =
            Hash160::from_node_public_key(&StacksPublicKey::from_private(&microblock_privkey));
        let tip = SortitionDB::get_canonical_burn_chain_tip(&peer.sortdb.as_ref().unwrap().conn())
            .unwrap();

        let (burn_ops, stacks_block, microblocks) = peer.make_tenure(
            |ref mut miner,
             ref mut sortdb,
             ref mut chainstate,
             vrf_proof,
             ref parent_opt,
             ref parent_microblock_header_opt| {
                let parent_tip = get_parent_tip(parent_opt, chainstate, sortdb);
                let coinbase_tx = make_coinbase(miner, tenure_id as usize);

                let mut block_txs = vec![coinbase_tx];

                if tenure_id == 1 {
                    // Alice locks up exactly 25% of the liquid STX supply, so this should succeed.
                    // this locks for cycles 6, 7, 8, 9.
                    //  however, the v2 unlock occurs before cycle 8, so alice will be unlocked before cycles 8 and 9
                    let alice_lockup = make_pox_lockup(
                        &alice,
                        0,
                        1024 * POX_THRESHOLD_STEPS_USTX,
                        AddressHashMode::SerializeP2PKH,
                        key_to_stacks_addr(&alice).bytes,
                        4,
                        tip.block_height,
                    );
                    block_txs.push(alice_lockup);
                } else if tenure_id == 10 {
                    // Lets have Bob lock up for v2
                    // this will lock for cycles 8, 9, 10, and 11
                    //  the first v2 cycle will be 8
                    let bob_lockup = make_pox_2_lockup(
                        &bob,
                        0,
                        512 * POX_THRESHOLD_STEPS_USTX,
                        AddressHashMode::SerializeP2PKH,
                        key_to_stacks_addr(&bob).bytes,
                        4,
                        tip.block_height,
                    );
                    block_txs.push(bob_lockup);

                    // Alice _will_ auto-unlock, so stack in PoX v2
                    let alice_lockup = make_pox_2_extend(
                        &alice,
                        1,
                        AddressHashMode::SerializeP2PKH,
                        key_to_stacks_addr(&alice).bytes,
                        6,
                    );
                    block_txs.push(alice_lockup);
                } else if tenure_id == 31 {
                    // Alice would have unlocked under v1 rules, so try to stack again via PoX 1 and expect a runtime error
                    //  in the tx.
                    let alice_lockup = make_pox_lockup(
                        &alice,
                        2,
                        512 * POX_THRESHOLD_STEPS_USTX,
                        AddressHashMode::SerializeP2PKH,
                        key_to_stacks_addr(&alice).bytes,
                        12,
                        tip.block_height,
                    );
                    block_txs.push(alice_lockup);
                }

                let block_builder = StacksBlockBuilder::make_regtest_block_builder(
                    &parent_tip,
                    vrf_proof,
                    tip.total_burn,
                    microblock_pubkeyhash,
                )
                .unwrap();
                let (anchored_block, _size, _cost) =
                    StacksBlockBuilder::make_anchored_block_from_txs(
                        block_builder,
                        chainstate,
                        &sortdb.index_conn(),
                        block_txs,
                    )
                    .unwrap();
                (anchored_block, vec![])
            },
        );

        let (_, _, consensus_hash) = peer.next_burnchain_block(burn_ops);
        peer.process_stacks_epoch_at_tip(&stacks_block, &microblocks);

        let total_liquid_ustx = get_liquid_ustx(&mut peer);
        let tip_index_block =
            StacksBlockHeader::make_index_block_hash(&consensus_hash, &stacks_block.block_hash());

        eprintln!("tenure_id: {}", tenure_id);
        let alice_balance = get_balance(&mut peer, &key_to_stacks_addr(&alice).into());

        let expected_alice_balance = if tenure_id < 1 {
            1024 * POX_THRESHOLD_STEPS_USTX
        } else {
            // Alice should *never* unlock during this test, because of a call
            // to `stack-extend`
            0
        };

        assert_eq!(alice_balance, expected_alice_balance);

        if tenure_id <= 1 {
            if tenure_id < 1 {
                // Alice has not locked up STX
                let alice_balance = get_balance(&mut peer, &key_to_stacks_addr(&alice).into());
                assert_eq!(alice_balance, 1024 * POX_THRESHOLD_STEPS_USTX);

                let alice_account = get_account(&mut peer, &key_to_stacks_addr(&alice).into());
                assert_eq!(
                    alice_account.stx_balance.amount_unlocked(),
                    1024 * POX_THRESHOLD_STEPS_USTX
                );
                assert_eq!(alice_account.stx_balance.amount_locked(), 0);
                assert_eq!(alice_account.stx_balance.unlock_height(), 0);
            }
            let min_ustx = with_sortdb(&mut peer, |ref mut chainstate, ref sortdb| {
                chainstate.get_stacking_minimum(sortdb, &tip_index_block)
            })
            .unwrap();
            assert_eq!(min_ustx, total_liquid_ustx / 480);

            // no reward addresses
            let reward_addrs = with_sortdb(&mut peer, |ref mut chainstate, ref sortdb| {
                get_reward_addresses_with_par_tip(chainstate, &burnchain, sortdb, &tip_index_block)
            })
            .unwrap();
            assert_eq!(reward_addrs.len(), 0);

            // record the first reward cycle when Alice's tokens get stacked
            let tip_burn_block_height =
                get_par_burn_block_height(peer.chainstate(), &tip_index_block);

            if tenure_id == 1 {
                alice_reward_cycle = 1 + burnchain
                    .block_height_to_reward_cycle(tip_burn_block_height)
                    .unwrap() as u128;
            }
            let cur_reward_cycle = burnchain
                .block_height_to_reward_cycle(tip_burn_block_height)
                .unwrap() as u128;

            eprintln!(
                "\nalice reward cycle: {}\ncur reward cycle: {}\n",
                alice_reward_cycle, cur_reward_cycle
            );
        } else {
            // Alice's address is locked as of the next reward cycle
            let tip_burn_block_height =
                get_par_burn_block_height(peer.chainstate(), &tip_index_block);
            let cur_reward_cycle = burnchain
                .block_height_to_reward_cycle(tip_burn_block_height)
                .unwrap() as u128;

            let (min_ustx, reward_addrs, total_stacked) =
                with_sortdb(&mut peer, |ref mut c, ref sortdb| {
                    (
                        c.get_stacking_minimum(sortdb, &tip_index_block).unwrap(),
                        get_reward_addresses_with_par_tip(c, &burnchain, sortdb, &tip_index_block)
                            .unwrap(),
                        c.test_get_total_ustx_stacked(sortdb, &tip_index_block, cur_reward_cycle)
                            .unwrap(),
                    )
                });

            eprintln!("\ntenure: {}\nreward cycle: {}\nmin-uSTX: {}\naddrs: {:?}\ntotal_liquid_ustx: {}\ntotal-stacked: {}\n", tenure_id, cur_reward_cycle, min_ustx, &reward_addrs, total_liquid_ustx, total_stacked);

            if cur_reward_cycle >= alice_reward_cycle {
                if cur_reward_cycle < first_v2_cycle as u128 {
                    let (amount_ustx, pox_addr, lock_period, first_reward_cycle) =
                        get_stacker_info(&mut peer, &key_to_stacks_addr(&alice).into()).unwrap();
                    eprintln!("\nAlice: {} uSTX stacked for {} cycle(s); addr is {:?}; first reward cycle is {}\n", amount_ustx, lock_period, &pox_addr, first_reward_cycle);

                    // one reward address, and it's Alice's
                    // either way, there's a single reward address
                    assert_eq!(reward_addrs.len(), 1);
                    assert_eq!(
                        (reward_addrs[0].0).version,
                        AddressHashMode::SerializeP2PKH.to_version_testnet()
                    );
                    assert_eq!((reward_addrs[0].0).bytes, key_to_stacks_addr(&alice).bytes);
                    assert_eq!(reward_addrs[0].1, 1024 * POX_THRESHOLD_STEPS_USTX);
                } else {
                    // v2 reward cycles have begun, so reward addrs should be read from PoX2 which is Bob + Alice
                    assert_eq!(reward_addrs.len(), 2);
                    assert_eq!(
                        (reward_addrs[0].0).version,
                        AddressHashMode::SerializeP2PKH.to_version_testnet()
                    );
                    assert_eq!((reward_addrs[0].0).bytes, key_to_stacks_addr(&bob).bytes);
                    assert_eq!(reward_addrs[0].1, 512 * POX_THRESHOLD_STEPS_USTX);

                    assert_eq!(
                        (reward_addrs[1].0).version,
                        AddressHashMode::SerializeP2PKH.to_version_testnet()
                    );
                    assert_eq!((reward_addrs[1].0).bytes, key_to_stacks_addr(&alice).bytes);
                    assert_eq!(reward_addrs[1].1, 1024 * POX_THRESHOLD_STEPS_USTX);
                }
            } else {
                // no reward addresses
                assert_eq!(reward_addrs.len(), 0);
            }
        }
    }

    // now let's check some tx receipts

    let alice_address = key_to_stacks_addr(&alice);
    let bob_address = key_to_stacks_addr(&bob);
    let blocks = observer.get_blocks();

    let mut alice_txs = HashMap::new();
    let mut bob_txs = HashMap::new();

    eprintln!("Alice addr: {}", alice_address);
    eprintln!("Bob addr: {}", bob_address);

    for b in blocks.into_iter() {
        for r in b.receipts.into_iter() {
            if let TransactionOrigin::Stacks(ref t) = r.transaction {
                let addr = t.auth.origin().address_testnet();
                eprintln!("TX addr: {}", addr);
                if addr == alice_address {
                    alice_txs.insert(t.auth.get_origin_nonce(), r);
                } else if addr == bob_address {
                    bob_txs.insert(t.auth.get_origin_nonce(), r);
                }
            }
        }
    }

    assert_eq!(alice_txs.len(), 3, "Alice should have 3 confirmed txs");
    assert_eq!(bob_txs.len(), 1, "Bob should have 1 confirmed txs");

    assert!(
        match alice_txs.get(&0).unwrap().result {
            Value::Response(ref r) => r.committed,
            _ => false,
        },
        "Alice tx0 should have committed okay"
    );

    assert!(
        match alice_txs.get(&1).unwrap().result {
            Value::Response(ref r) => r.committed,
            _ => false,
        },
        "Alice tx1 should have committed okay"
    );

    assert_eq!(
        alice_txs.get(&2).unwrap().result,
        Value::err_none(),
        "Alice tx2 should have resulted in a runtime error"
    );

    assert!(
        match bob_txs.get(&0).unwrap().result {
            Value::Response(ref r) => r.committed,
            _ => false,
        },
        "Bob tx0 should have committed okay"
>>>>>>> caa1bfbd
    );
}<|MERGE_RESOLUTION|>--- conflicted
+++ resolved
@@ -471,7 +471,6 @@
         Value::err_none(),
         "Bob tx1 should have resulted in a runtime error"
     );
-<<<<<<< HEAD
 
     //  TX0 -> Charlie's delegation in PoX 2. This tx just checks that the
     //         initialization code tracks costs in txs that occur after the
@@ -482,7 +481,7 @@
             _ => false,
         },
         "Charlie tx0 should have committed okay"
-=======
+    );
 }
 
 /// In this test case, two Stackers, Alice and Bob stack and interact with the
@@ -803,6 +802,5 @@
             _ => false,
         },
         "Bob tx0 should have committed okay"
->>>>>>> caa1bfbd
     );
 }