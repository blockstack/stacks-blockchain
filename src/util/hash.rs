/*
 copyright: (c) 2013-2018 by Blockstack PBC, a public benefit corporation.

 This file is part of Blockstack.

 Blockstack is free software. You may redistribute or modify
 it under the terms of the GNU General Public License as published by
 the Free Software Foundation, either version 3 of the License or
 (at your option) any later version.

 Blockstack is distributed in the hope that it will be useful,
 but WITHOUT ANY WARRANTY, including without the implied warranty of
 MERCHANTABILITY or FITNESS FOR A PARTICULAR PURPOSE. See the
 GNU General Public License for more details.

 You should have received a copy of the GNU General Public License
 along with Blockstack. If not, see <http://www.gnu.org/licenses/>.
*/

use std::fmt;
use std::mem;
use std::char::from_digit;

use util::pair::*;
use util::log;
use util::HexError;

use ripemd160::Ripemd160;
<<<<<<< HEAD
use sha2::Sha256;
use sha2::Sha512Trunc256;
=======
use sha2::{Sha256, Sha512, Sha512Trunc256, Digest};
>>>>>>> 6599de56
use sha3::Keccak256;

use util::uint::Uint256;

// hash function for Merkle trees
pub trait MerkleHashFunc {
    fn empty() -> Self
        where Self: Sized;
    fn from_tagged_data(tag: u8, data: &[u8]) -> Self
        where Self: Sized;
    fn bits(&self) -> &[u8];
}

#[derive(Serialize, Deserialize)]
pub struct Hash160(pub [u8; 20]);
impl_array_newtype!(Hash160, u8, 20);
impl_array_hexstring_fmt!(Hash160);
impl_byte_array_newtype!(Hash160, u8, 20);
pub const HASH160_ENCODED_SIZE : u32 = 20;

#[derive(Serialize, Deserialize)]
pub struct Keccak256Hash(pub [u8; 32]);
impl_array_newtype!(Keccak256Hash, u8, 32);
impl_array_hexstring_fmt!(Keccak256Hash);
impl_byte_array_newtype!(Keccak256Hash, u8, 32);

#[derive(Serialize, Deserialize)]
pub struct Sha256Sum(pub [u8; 32]);
impl_array_newtype!(Sha256Sum, u8, 32);
impl_array_hexstring_fmt!(Sha256Sum);
impl_byte_array_newtype!(Sha256Sum, u8, 32);

pub struct Sha512Sum(pub [u8; 64]);
impl_array_newtype!(Sha512Sum, u8, 64);
impl_array_hexstring_fmt!(Sha512Sum);
impl_byte_array_newtype!(Sha512Sum, u8, 64);

pub struct Sha512Trunc256Sum(pub [u8; 32]);
impl_array_newtype!(Sha512Trunc256Sum, u8, 32);
impl_array_hexstring_fmt!(Sha512Trunc256Sum);
impl_byte_array_newtype!(Sha512Trunc256Sum, u8, 32);

#[derive(Serialize, Deserialize)]
pub struct DoubleSha256(pub [u8; 32]);
impl_array_newtype!(DoubleSha256, u8, 32);
impl_array_hexstring_fmt!(DoubleSha256);
impl_byte_array_newtype!(DoubleSha256, u8, 32);
pub const DOUBLE_SHA256_ENCODED_SIZE : u32 = 32;

#[derive(Serialize, Deserialize)]
pub struct Sha512_256(pub [u8; 32]);
impl_array_newtype!(Sha512_256, u8, 32);
impl_array_hexstring_fmt!(Sha512_256);
impl_byte_array_newtype!(Sha512_256, u8, 32);
pub const SHA512_256_ENCODED_SIZE : u32 = 32;

#[derive(Debug, PartialEq, Clone)]
#[repr(C)]
enum MerklePathOrder {
    Left = 0x02,
    Right = 0x03
}

const MERKLE_PATH_LEAF_TAG : u8 = 0x00;
const MERKLE_PATH_NODE_TAG : u8 = 0x01;

impl Hash160 {
    pub fn from_sha256(sha256_hash: &[u8; 32]) -> Hash160 {
        let mut rmd = Ripemd160::new();
        let mut ret = [0u8; 20];
        rmd.input(sha256_hash);
        ret.copy_from_slice(rmd.result().as_slice());
        Hash160(ret)
    }
    
    /// Create a hash by hashing some data
    /// (borrwed from Andrew Poelstra)
    pub fn from_data(data: &[u8]) -> Hash160 {
        let sha2_result = Sha256::digest(data);
        let ripe_160_result = Ripemd160::digest(sha2_result.as_slice());
        Hash160::from(ripe_160_result.as_slice())
    }
}

impl Sha512Sum {
    pub fn from_data(data: &[u8]) -> Self {
        Self::from(Sha512::digest(data).as_slice())
    }
}

impl Sha512Trunc256Sum {
    pub fn from_data(data: &[u8]) -> Self {
        Self::from(Sha512Trunc256::digest(data).as_slice())
    }
}

impl MerkleHashFunc for Hash160 {
    fn empty() -> Hash160 {
        Hash160([0u8; 20])
    }

    fn from_tagged_data(tag: u8, data: &[u8]) -> Hash160 {
        let mut tmp = [0u8; 32];
        let mut sha2 = Sha256::new();
        sha2.input(&[tag]);
        sha2.input(data);
        tmp.copy_from_slice(sha2.result().as_slice());
        Hash160::from_sha256(&tmp)
    }

    fn bits(&self) -> &[u8] {
        &self.0
    }
}

impl MerkleHashFunc for Sha256Sum {
    fn empty() -> Sha256Sum {
        Sha256Sum([0u8; 32])
    }

    fn from_tagged_data(tag: u8, data: &[u8]) -> Sha256Sum {
        let mut tmp = [0u8; 32];

        let mut sha2 = Sha256::new();
        sha2.input(&[tag]);
        sha2.input(data);
        tmp.copy_from_slice(sha2.result().as_slice());

        Sha256Sum(tmp)
    }

    fn bits(&self) -> &[u8] {
        &self.0
    }
}

impl MerkleHashFunc for DoubleSha256 {
    fn empty() -> DoubleSha256 {
        DoubleSha256([0u8; 32])
    }

    fn from_tagged_data(tag: u8, data: &[u8]) -> DoubleSha256 {
        let mut tmp = [0u8; 32];
        let mut tmp2 = [0u8; 32];

        let mut sha2_1 = Sha256::new();
        sha2_1.input(&[tag]);
        sha2_1.input(data);
        tmp.copy_from_slice(sha2_1.result().as_slice());

        let mut sha2_2 = Sha256::new();
        sha2_2.input(&tmp);
        tmp2.copy_from_slice(sha2_2.result().as_slice());

        DoubleSha256(tmp2)
    }

    fn bits(&self) -> &[u8] {
        &self.0
    }
}

impl MerkleHashFunc for Sha512_256 {
    fn empty() -> Sha512_256 {
        Sha512_256([0u8; 32])
    }

    fn from_tagged_data(tag: u8, data: &[u8]) -> Sha512_256 {
        use sha2::Digest;
        let mut tmp = [0u8; 32];

        let mut sha2 = Sha512Trunc256::new();
        sha2.input(&[tag]);
        sha2.input(data);
        tmp.copy_from_slice(sha2.result().as_slice());

        Sha512_256(tmp)
    }

    fn bits(&self) -> &[u8] {
        &self.0
    }
}

impl Keccak256Hash {
    pub fn from_data(data: &[u8]) -> Keccak256Hash {
        let mut tmp = [0u8; 32];
        let mut digest = Keccak256::new();
        digest.input(data);
        tmp.copy_from_slice(digest.result().as_slice());
        Keccak256Hash(tmp)
    }
}

impl Sha256Sum {
    pub fn from_data(data: &[u8]) -> Sha256Sum {
        let mut tmp = [0u8; 32];
        let mut sha2_1 = Sha256::new();
        sha2_1.input(data);
        tmp.copy_from_slice(sha2_1.result().as_slice());
        Sha256Sum(tmp)
    }
}

impl DoubleSha256 {
    pub fn from_data(data: &[u8]) -> DoubleSha256 {
        let mut tmp = [0u8; 32];
        
        let mut sha2 = Sha256::new();
        sha2.input(data);
        tmp.copy_from_slice(sha2.result().as_slice());

        let mut sha2_2 = Sha256::new();
        sha2_2.input(&tmp);
        tmp.copy_from_slice(sha2_2.result().as_slice());

        DoubleSha256(tmp)
    }

    /// Converts a hash to a little-endian Uint256
    #[inline]
    pub fn into_le(self) -> Uint256 {
        let DoubleSha256(data) = self;
        let mut ret: [u64; 4] = unsafe { mem::transmute(data) };
        for x in (&mut ret).iter_mut() { *x = x.to_le(); }
        Uint256(ret)
    }

    /// Converts a hash to a big-endian Uint256
    #[inline]
    pub fn into_be(self) -> Uint256 {
        let DoubleSha256(mut data) = self;
        data.reverse();
        let mut ret: [u64; 4] = unsafe { mem::transmute(data) };
        for x in (&mut ret).iter_mut() { *x = x.to_be(); }
        Uint256(ret)
    }

    /// Human-readable hex output
    pub fn le_hex_string(&self) -> String {
        let &DoubleSha256(data) = self;
        let mut ret = String::with_capacity(64);
        for item in data.iter().take(32) {
            ret.push(from_digit((*item / 0x10) as u32, 16).unwrap());
            ret.push(from_digit((*item & 0x0f) as u32, 16).unwrap());
        }
        ret
    }

    /// Human-readable hex output
    pub fn be_hex_string(&self) -> String {
        let &DoubleSha256(data) = self;
        let mut ret = String::with_capacity(64);
        for i in (0..32).rev() {
            ret.push(from_digit((data[i] / 0x10) as u32, 16).unwrap());
            ret.push(from_digit((data[i] & 0x0f) as u32, 16).unwrap());
        }
        ret
    }
}

impl Sha512_256 {
    pub fn from_data(data: &[u8]) -> Sha512_256 {
        use sha2::Digest;
        let mut tmp = [0u8; 32];
       
        let mut hasher = Sha512Trunc256::new();
        hasher.input(data);
        tmp.copy_from_slice(hasher.result().as_slice());

        Sha512_256(tmp)
    }
}


#[derive(Debug, Clone, PartialEq)]
pub struct MerkleTree<H: MerkleHashFunc> {
    // nodes[0] is the list of leaves
    // nodes[-1][0] is the root
    nodes: Vec<Vec<H>>
}

#[derive(Debug, Clone, PartialEq)]
pub struct MerklePathPoint<H: MerkleHashFunc> {
    order: MerklePathOrder,
    hash: H
}

pub type MerklePath<H> = Vec<MerklePathPoint<H>>;

/// Merkle tree implementation with tagged nodes:
/// * a leaf hash is H(0x00 + data)
/// * a node hash is H(0x01 + left.hash + right.hash)
/// An empty tree has root hash 0x00000...00000
///
/// NOTE: This is consensus-critical code, because it is used to generate the transaction Merkle
/// tree roots in Stacks blocks.
impl<H> MerkleTree<H>
where
    H: MerkleHashFunc + Clone + PartialEq + fmt::Debug
{
    pub fn new(data: &Vec<Vec<u8>>) -> MerkleTree<H> {
        if data.len() == 0 {
            return MerkleTree { nodes: vec![] };
        }

        let mut leaf_hashes : Vec<H> = data
            .iter()
            .map(|buf| MerkleTree::get_leaf_hash(&buf[..]))
            .collect();
        
        // force even number 
        if leaf_hashes.len() % 2 != 0 {
            let dup = leaf_hashes[leaf_hashes.len()-1].clone();
            leaf_hashes.push(dup);
        }

        let mut nodes = vec![];
        nodes.push(leaf_hashes);

        loop {
            // next row 
            let i = nodes.len() - 1;
            let mut row_hashes = vec![];
            row_hashes.reserve(nodes[i].len() / 2);

            for j in 0..(nodes[i].len()/2) {
                let h = MerkleTree::get_node_hash(&nodes[i][(2*j)], &nodes[i][2*j+1]);
                row_hashes.push(h);
            }

            if row_hashes.len() == 1 {
                // at root
                nodes.push(row_hashes);
                break;
            }

            // force even 
            if row_hashes.len() % 2 != 0 {
                let dup = row_hashes[row_hashes.len()-1].clone();
                row_hashes.push(dup);
            }
            nodes.push(row_hashes);
        }

        MerkleTree {
            nodes: nodes
        }
    }

    /// Get the leaf hash 
    fn get_leaf_hash(leaf_data: &[u8]) -> H {
        H::from_tagged_data(MERKLE_PATH_LEAF_TAG, leaf_data)
    }

    /// Get a non-leaf hash 
    fn get_node_hash(left: &H, right: &H) -> H {
        let mut buf = vec![];
        buf.extend_from_slice(left.bits());
        buf.extend_from_slice(right.bits());
        H::from_tagged_data(MERKLE_PATH_NODE_TAG, &buf[..])
    }

    /// Find a given hash in a merkle tree row
    fn find_hash_index(&self, hash: &H, row_index: usize) -> Option<usize> {
        if row_index >= self.nodes.len() {
            panic!("Tried to index Merkle tree at height {} (>= {})", row_index, self.nodes.len());
        }

        for i in 0..self.nodes[row_index].len() {
            if self.nodes[row_index][i] == *hash {
                return Some(i);
            }
        }
        None
    }

    /// Given an index into the Merkle tree, find the pair of hashes
    /// that comprise a sibling pair.
    /// Panics if the row_index or hash_index values are invalid.  In particular:
    /// * row_index must be positive and less than the number of rows
    /// * hash_index must correspond to a hash in its row
    /// * if hash_index is even, then it must have a right sibling
    fn find_siblings(&self, row_index: usize, hash_index: usize) -> (H, H) {
        if row_index == self.nodes.len() - 1 {
            panic!("Tried to find sibling of root");
        }

        if row_index >= self.nodes.len() {
            panic!("Tried to index Merkle tree at height {} (>= {})", row_index, self.nodes.len());
        }
        if hash_index >= self.nodes[row_index].len() {
            panic!("Tried to index Merkle tree at column {} (>= {}) in row {}", hash_index, self.nodes[row_index].len(), row_index);
        }

        if hash_index % 2 == 0 {
            if hash_index + 1 >= self.nodes[row_index].len() {
                panic!("Corrupt Merkle tree -- colunn {} is the last item in row {}", hash_index, row_index);
            }

            // left sibling 
            (self.nodes[row_index][hash_index].clone(), self.nodes[row_index][hash_index+1].clone())
        }
        else {
            // right sibling 
            (self.nodes[row_index][hash_index-1].clone(), self.nodes[row_index][hash_index].clone())
        }
    }

    /// Get the Merkle root hash.
    /// will be all 0's if the tree is empty.
    pub fn root(&self) -> H {
        if self.nodes.len() > 0 {
            if self.nodes[self.nodes.len()-1].len() > 0 {
                self.nodes[self.nodes.len()-1][0].clone()
            }
            else {
                H::empty()
            }
        }
        else {
            H::empty()
        }
    }

    /// Get the path from the given data's leaf up to the root.
    /// will be None if the data isn't a leaf.
    pub fn path(&self, data: &Vec<u8>) -> Option<MerklePath<H>> {
        let leaf_hash = MerkleTree::get_leaf_hash(&data[..]);
        let mut hash_index = 
            match self.find_hash_index(&leaf_hash, 0) {
                None => {
                    return None;
                },
                Some(i) => {
                    i
                }
            };

        let mut path : MerklePath<H> = vec![];
        path.reserve(self.nodes.len());

        let mut next_hash = leaf_hash;

        for i in 0..self.nodes.len()-1 {
            let (left, right) = self.find_siblings(i, hash_index);
            if next_hash == left {
                // this is the left hash
                path.push(MerklePathPoint { order: MerklePathOrder::Left, hash: right.clone() } );
            }
            else {
                // this is the right hash
                path.push(MerklePathPoint { order: MerklePathOrder::Right, hash: left.clone() } );
            }

            next_hash = MerkleTree::get_node_hash(&left, &right);
            hash_index = 
                match self.find_hash_index(&next_hash, i+1) {
                    None => {
                        return None;
                    },
                    Some(hi) => {
                        hi
                    }
                };
        }

        Some(path)
    }

    /// Verify a datum and its Merkle path against a Merkle root
    pub fn path_verify(data: &Vec<u8>, path: &MerklePath<H>, root: &H) -> bool {
        if path.len() < 1 {
            // invalid path 
            return false;
        }

        let mut hash_acc = MerkleTree::get_leaf_hash(&data[..]);
        for i in 0..path.len() {
            match path[i].order {
                MerklePathOrder::Left => {
                    hash_acc = MerkleTree::get_node_hash(&hash_acc, &path[i].hash);
                },
                MerklePathOrder::Right => {
                    hash_acc = MerkleTree::get_node_hash(&path[i].hash, &hash_acc);
                }
            }
        }

        (hash_acc == *root)
    }
}


// borrowed from Andrew Poelstra's rust-bitcoin library
/// Convert a hexadecimal-encoded string to its corresponding bytes
pub fn hex_bytes(s: &str) -> Result<Vec<u8>, HexError> {
    let mut v = vec![];
    let mut iter = s.chars().pair();
    // Do the parsing
    iter.by_ref().fold(Ok(()), |e, (f, s)| 
        if e.is_err() { e }
        else {
            match (f.to_digit(16), s.to_digit(16)) {
                (None, _) => Err(HexError::BadCharacter(f)),
                (_, None) => Err(HexError::BadCharacter(s)),
                (Some(f), Some(s)) => { v.push((f * 0x10 + s) as u8); Ok(()) }
            }
        }
    )?;
    // Check that there was no remainder
    match iter.remainder() {
        Some(_) => Err(HexError::BadLength(s.len())),
        None => Ok(v)
    }
}

/// Convert a slice of u8 to a hex string
pub fn to_hex(s: &[u8]) -> String {
    let r : Vec<String> = s.to_vec().iter().map(|b| format!("{:02x}", b)).collect();
    return r.join("");
}

/// Convert a vec of u8 to a hex string
pub fn bytes_to_hex(s: &Vec<u8>) -> String {
    to_hex(&s[..])
}

#[cfg(test)]
mod test {
    use super::MerkleTree;
    use super::MerklePath;
    use super::DoubleSha256;
    use super::hex_bytes;
    use super::MerkleHashFunc;

    struct MerkleTreeFixture {
        data: Vec<Vec<u8>>,
        res: Option<MerkleTree<DoubleSha256>>
    }

    #[test]
    fn make_merkle_tree() {
        let fixtures = vec![
            MerkleTreeFixture {
                data: vec![],
                res: Some(MerkleTree { nodes: vec![] }),
            },
            MerkleTreeFixture {
                data: vec![
                    hex_bytes("0000000000000000000000000000000000000000000000000000000000000000").unwrap(),
                ],
                res: Some(MerkleTree {
                    nodes: vec![
                        vec![
                            DoubleSha256::from_vec(&hex_bytes("44cf874abb7d10b323d5f6bf5bd4a5f25e3fe3d27fc74d59d7c258f4e5ed35c4").unwrap()).unwrap(),
                            DoubleSha256::from_vec(&hex_bytes("44cf874abb7d10b323d5f6bf5bd4a5f25e3fe3d27fc74d59d7c258f4e5ed35c4").unwrap()).unwrap()
                        ],
                        vec![
                            DoubleSha256::from_vec(&hex_bytes("0486bee7283eb9a1251cf134e60635ea797ab54e5986b27c13ac83f03119d680").unwrap()).unwrap()
                        ]
                    ]
                })
            },
            MerkleTreeFixture {
                data: vec![
                    hex_bytes("0000000000000000000000000000000000000000000000000000000000000000").unwrap(),
                    hex_bytes("1111111111111111111111111111111111111111111111111111111111111111").unwrap(),
                ],
                res: Some(MerkleTree {
                    nodes: vec![
                        vec![
                            DoubleSha256::from_vec(&hex_bytes("44cf874abb7d10b323d5f6bf5bd4a5f25e3fe3d27fc74d59d7c258f4e5ed35c4").unwrap()).unwrap(),
                            DoubleSha256::from_vec(&hex_bytes("b7d2c0a06fc0bffb86fca086fe9ae87561bb4191b770d947f1f042387904405f").unwrap()).unwrap(),
                        ],
                        vec![
                            DoubleSha256::from_vec(&hex_bytes("5fb4b0c841e2d00964f6ddc2bc7c0eb75b3af02223b3900132744dfa8c22433f").unwrap()).unwrap(),
                        ],
                    ],
                })
            },
            MerkleTreeFixture {
                data: vec![
                    hex_bytes("0000000000000000000000000000000000000000000000000000000000000000").unwrap(),
                    hex_bytes("1111111111111111111111111111111111111111111111111111111111111111").unwrap(),
                    hex_bytes("2222222222222222222222222222222222222222222222222222222222222222").unwrap(),
                ],
                res: Some(MerkleTree {
                    nodes: vec![
                        vec![
                            DoubleSha256::from_vec(&hex_bytes("44cf874abb7d10b323d5f6bf5bd4a5f25e3fe3d27fc74d59d7c258f4e5ed35c4").unwrap()).unwrap(),
                            DoubleSha256::from_vec(&hex_bytes("b7d2c0a06fc0bffb86fca086fe9ae87561bb4191b770d947f1f042387904405f").unwrap()).unwrap(),
                            DoubleSha256::from_vec(&hex_bytes("a2737fd98f23cf619c3c1e7b85484ec864491c29aa8f5422c3e9e73c3213a79d").unwrap()).unwrap(),
                            DoubleSha256::from_vec(&hex_bytes("a2737fd98f23cf619c3c1e7b85484ec864491c29aa8f5422c3e9e73c3213a79d").unwrap()).unwrap(),
                        ],
                        vec![
                            DoubleSha256::from_vec(&hex_bytes("5fb4b0c841e2d00964f6ddc2bc7c0eb75b3af02223b3900132744dfa8c22433f").unwrap()).unwrap(),
                            DoubleSha256::from_vec(&hex_bytes("ae7c314ff379af325a26f408b6f883add2542a44f5c39313f545a42c25bad17c").unwrap()).unwrap(),
                        ],
                        vec![
                            DoubleSha256::from_vec(&hex_bytes("978d9d2ea33ce554e38fa49141f80e2cba770cdacc8d0da6605b4bbd31f50b3b").unwrap()).unwrap(),
                        ]
                    ]
                })
            },
            MerkleTreeFixture {
                data: vec![
                    hex_bytes("0000000000000000000000000000000000000000000000000000000000000000").unwrap(),
                    hex_bytes("1111111111111111111111111111111111111111111111111111111111111111").unwrap(),
                    hex_bytes("2222222222222222222222222222222222222222222222222222222222222222").unwrap(),
                    hex_bytes("3333333333333333333333333333333333333333333333333333333333333333").unwrap(),
                    hex_bytes("4444444444444444444444444444444444444444444444444444444444444444").unwrap(),
                ],
                res: Some(MerkleTree {
                    nodes: vec![
                        vec![
                            DoubleSha256::from_vec(&hex_bytes("44cf874abb7d10b323d5f6bf5bd4a5f25e3fe3d27fc74d59d7c258f4e5ed35c4").unwrap()).unwrap(),
                            DoubleSha256::from_vec(&hex_bytes("b7d2c0a06fc0bffb86fca086fe9ae87561bb4191b770d947f1f042387904405f").unwrap()).unwrap(),
                            DoubleSha256::from_vec(&hex_bytes("a2737fd98f23cf619c3c1e7b85484ec864491c29aa8f5422c3e9e73c3213a79d").unwrap()).unwrap(),
                            DoubleSha256::from_vec(&hex_bytes("9b1ab546065ba19b028bcac528162af25931c785e60d635db9038defbf022a4c").unwrap()).unwrap(),
                            DoubleSha256::from_vec(&hex_bytes("473effa680e4e10f28121cb8f8d34f2dbf6c8b89b2a3e59629180b1ea3d08849").unwrap()).unwrap(),
                            DoubleSha256::from_vec(&hex_bytes("473effa680e4e10f28121cb8f8d34f2dbf6c8b89b2a3e59629180b1ea3d08849").unwrap()).unwrap(),
                        ],
                        vec![
                            DoubleSha256::from_vec(&hex_bytes("5fb4b0c841e2d00964f6ddc2bc7c0eb75b3af02223b3900132744dfa8c22433f").unwrap()).unwrap(),
                            DoubleSha256::from_vec(&hex_bytes("cb985eb38b2184a9ebc0df8ea7b54579ffc25bc6a127e51a3e701b2ac0db73cc").unwrap()).unwrap(),
                            DoubleSha256::from_vec(&hex_bytes("2236b6e4c9f72a5d43ada53445afa045872663c1e674f8e7c2068e8377b224a6").unwrap()).unwrap(),
                            DoubleSha256::from_vec(&hex_bytes("2236b6e4c9f72a5d43ada53445afa045872663c1e674f8e7c2068e8377b224a6").unwrap()).unwrap(),
                        ],
                        vec![
                            DoubleSha256::from_vec(&hex_bytes("5f040e3625c217bba84f89a61c70cb954c848e035db28c0568a13c691f73fb73").unwrap()).unwrap(),
                            DoubleSha256::from_vec(&hex_bytes("9f8e10332f968166b526c6eea230d7f31d4f8f6cd2eb6d84b0c34320dc976b8b").unwrap()).unwrap(),
                        ],
                        vec![
                            DoubleSha256::from_vec(&hex_bytes("6695db0423ffd46dc936a35b454223c4ff663ceeaffbc30a970cf33c861e50a2").unwrap()).unwrap()
                        ]
                    ]
                })
            }
        ];

        for fixture in fixtures {
            let tree = MerkleTree::new(&fixture.data);

            assert_eq!(Some(tree.clone()), fixture.res);
            if fixture.res.is_some() {
                let nodes = fixture.res.unwrap().nodes;

                if nodes.len() > 0 {
                    assert_eq!(tree.root(), nodes[nodes.len()-1][0]);
                }
                else {
                    assert_eq!(tree.root(), DoubleSha256::empty());
                }

                for d in fixture.data {
                    let path = tree.path(&d).unwrap();
                    assert_eq!(path.len(), tree.nodes.len() - 1);
                    assert!(MerkleTree::path_verify(&d, &path, &tree.root()));
                }

                if nodes.len() > 0 {
                    let no_path = tree.path(&hex_bytes("012345").unwrap());
                    assert!(no_path.is_none());
                }
            }
        }
    }
}<|MERGE_RESOLUTION|>--- conflicted
+++ resolved
@@ -26,12 +26,7 @@
 use util::HexError;
 
 use ripemd160::Ripemd160;
-<<<<<<< HEAD
-use sha2::Sha256;
-use sha2::Sha512Trunc256;
-=======
 use sha2::{Sha256, Sha512, Sha512Trunc256, Digest};
->>>>>>> 6599de56
 use sha3::Keccak256;
 
 use util::uint::Uint256;
