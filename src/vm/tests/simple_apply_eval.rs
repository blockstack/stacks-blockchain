// Copyright (C) 2013-2020 Blockstack PBC, a public benefit corporation
// Copyright (C) 2020 Stacks Open Internet Foundation
//
// This program is free software: you can redistribute it and/or modify
// it under the terms of the GNU General Public License as published by
// the Free Software Foundation, either version 3 of the License, or
// (at your option) any later version.
//
// This program is distributed in the hope that it will be useful,
// but WITHOUT ANY WARRANTY; without even the implied warranty of
// MERCHANTABILITY or FITNESS FOR A PARTICULAR PURPOSE.  See the
// GNU General Public License for more details.
//
// You should have received a copy of the GNU General Public License
// along with this program.  If not, see <http://www.gnu.org/licenses/>.

use std::collections::HashMap;

use address::c32;
use address::AddressHashMode;
use chainstate::stacks::StacksPrivateKey;
use chainstate::stacks::StacksPublicKey;
use util::hash::{hex_bytes, to_hex};
use vm::ast::parse;
use vm::callables::DefinedFunction;
use vm::contexts::OwnedEnvironment;
use vm::costs::LimitedCostTracker;
use vm::errors::{CheckErrors, Error, RuntimeErrorType, ShortReturnType};
use vm::tests::execute;
use vm::types::signatures::BufferLength;
use vm::types::{BuffData, QualifiedContractIdentifier, TypeSignature};
use vm::types::{PrincipalData, ResponseData, SequenceData, SequenceSubtype};
<<<<<<< HEAD
use vm::{eval, execute as vm_execute, execute_against_version_and_network};
=======
use vm::{eval, execute as vm_execute, execute_v2 as vm_execute_v2};
>>>>>>> a83f45ed
use vm::{CallStack, ContractContext, Environment, GlobalContext, LocalContext, Value};

use crate::types::chainstate::StacksAddress;
use crate::{clarity_vm::database::MemoryBackingStore, vm::ClarityVersion};
use chainstate::stacks::C32_ADDRESS_VERSION_TESTNET_SINGLESIG;

#[test]
fn test_doubly_defined_persisted_vars() {
    let tests = [
        "(define-non-fungible-token cursor uint) (define-non-fungible-token cursor uint)",
        "(define-fungible-token cursor) (define-fungible-token cursor)",
        "(define-data-var cursor int 0) (define-data-var cursor int 0)",
        "(define-map cursor { cursor: int } { place: uint }) (define-map cursor { cursor: int } { place: uint })" ];
    for p in tests.iter() {
        assert_eq!(
            vm_execute(p).unwrap_err(),
            CheckErrors::NameAlreadyUsed("cursor".into()).into()
        );
    }
}

#[test]
fn test_simple_let() {
    /*
      test program:
      (let ((x 1) (y 2))
        (+ x
           (let ((x 3))
                 (+ x y))
           x))
    */

    let program = "(let ((x 1) (y 2))
                     (+ x
                        (let ((z 3))
                             (+ z y))
                        x))";
    let contract_id = QualifiedContractIdentifier::transient();
    if let Ok(parsed_program) = parse(&contract_id, &program) {
        let context = LocalContext::new();
        let mut marf = MemoryBackingStore::new();
        let mut env = OwnedEnvironment::new(marf.as_clarity_db());

        assert_eq!(
            Ok(Value::Int(7)),
            eval(
                &parsed_program[0],
                &mut env.get_exec_environment(None, None),
                &context
            )
        );
    } else {
        assert!(false, "Failed to parse program.");
    }
}

#[test]
fn test_sha256() {
    let sha256_evals = [
        "(sha256 0x)",
        "(sha256 0)",
        "(sha256 0x54686520717569636b2062726f776e20666f78206a756d7073206f76657220746865206c617a7920646f67)", // The quick brown fox jumps over the lazy dog
    ];

    fn to_buffer(hex: &str) -> Value {
        return Value::Sequence(SequenceData::Buffer(BuffData {
            data: hex_bytes(hex).unwrap(),
        }));
    }

    let expectations = [
        "e3b0c44298fc1c149afbf4c8996fb92427ae41e4649b934ca495991b7852b855",
        "374708fff7719dd5979ec875d56cd2286f6d3cf7ec317a3b25632aab28ec37bb",
        "d7a8fbb307d7809469ca9abcb0082e4f8d5651e46d3cdb762d02d0bf37c9e592",
    ];

    sha256_evals
        .iter()
        .zip(expectations.iter())
        .for_each(|(program, expectation)| assert_eq!(to_buffer(expectation), execute(program)));
}

#[test]
fn test_sha512() {
    let sha512_evals = [
        "(sha512 0x)",
        "(sha512 0)",
        "(sha512 0x54686520717569636b2062726f776e20666f78206a756d7073206f76657220746865206c617a7920646f67)", // The quick brown fox jumps over the lazy dog
    ];

    fn p_to_hex(val: Value) -> String {
        match val {
            Value::Sequence(SequenceData::Buffer(BuffData { data })) => to_hex(&data),
            _ => panic!("Failed"),
        }
    }

    let expectations = [
        "cf83e1357eefb8bdf1542850d66d8007d620e4050b5715dc83f4a921d36ce9ce47d0d13c5d85f2b0ff8318d2877eec2f63b931bd47417a81a538327af927da3e",
        "0b6cbac838dfe7f47ea1bd0df00ec282fdf45510c92161072ccfb84035390c4da743d9c3b954eaa1b0f86fc9861b23cc6c8667ab232c11c686432ebb5c8c3f27",
        "07e547d9586f6a73f73fbac0435ed76951218fb7d0c8d788a309d785436bbb642e93a252a954f23912547d1e8a3b5ed6e1bfd7097821233fa0538f3db854fee6"
    ];

    sha512_evals
        .iter()
        .zip(expectations.iter())
        .for_each(|(program, expectation)| assert_eq!(expectation, &p_to_hex(execute(program))));
}

#[test]
fn test_sha512trunc256() {
    let sha512_evals = [
        "(sha512/256 0x)",
        "(sha512/256 0)",
        "(sha512/256 0x54686520717569636b2062726f776e20666f78206a756d7073206f76657220746865206c617a7920646f67)", // The quick brown fox jumps over the lazy dog
    ];

    fn p_to_hex(val: Value) -> String {
        match val {
            Value::Sequence(SequenceData::Buffer(BuffData { data })) => to_hex(&data),
            _ => panic!("Failed"),
        }
    }

    let expectations = [
        "c672b8d1ef56ed28ab87c3622c5114069bdd3ad7b8f9737498d0c01ecef0967a",
        "e41c9660b04714cdf7249f0fd6e6c5556f54a7e04d299958b69a877e0fada2fb",
        "dd9d67b371519c339ed8dbd25af90e976a1eeefd4ad3d889005e532fc5bef04d",
    ];

    sha512_evals
        .iter()
        .zip(expectations.iter())
        .for_each(|(program, expectation)| assert_eq!(expectation, &p_to_hex(execute(program))));
}

#[test]
fn test_keccak256() {
    let keccak256_evals = [
        "(keccak256 0x)",
        "(keccak256 0)",
        "(keccak256 0x54686520717569636b2062726f776e20666f78206a756d7073206f76657220746865206c617a7920646f67)", // The quick brown fox jumps over the lazy dog
    ];

    fn to_buffer(hex: &str) -> Value {
        return Value::Sequence(SequenceData::Buffer(BuffData {
            data: hex_bytes(hex).unwrap(),
        }));
    }

    let expectations = [
        "c5d2460186f7233c927e7db2dcc703c0e500b653ca82273b7bfad8045d85a470",
        "f490de2920c8a35fabeb13208852aa28c76f9be9b03a4dd2b3c075f7a26923b4",
        "4d741b6f1eb29cb2a9b9911c82f56fa8d73b04959d3d9d222895df6c0b28aa15",
    ];

    keccak256_evals
        .iter()
        .zip(expectations.iter())
        .for_each(|(program, expectation)| assert_eq!(to_buffer(expectation), execute(program)));
}

#[test]
fn test_secp256k1() {
    let secp256k1_evals = [
        "(unwrap! (secp256k1-recover? 0xde5b9eb9e7c5592930eb2e30a01369c36586d872082ed8181ee83d2a0ec20f04 0x8738487ebe69b93d8e51583be8eee50bb4213fc49c767d329632730cc193b873554428fc936ca3569afc15f1c9365f6591d6251a89fee9c9ac661116824d3a1301) 2)",
        "(unwrap-err! (secp256k1-recover? 0x0000000000000000000000000000000000000000000000000000000000000000 0x0000000000000000000000000000000000000000000000000000000000000000000000000000000000000000000000000000000000000000000000000000000000) 3)",
        "(unwrap-err! (secp256k1-recover? 0xde5b9eb9e7c5592930eb2e30a01369c36586d872082ed8181ee83d2a0ec20f04 0x8738487ebe69b93d8e51583be8eee50bb4213fc49c767d329632730cc193b873554428fc936ca3569afc15f1c9365f6591d6251a89fee9c9ac661116824d3a1306) 3)",
        "(secp256k1-verify 0xde5b9eb9e7c5592930eb2e30a01369c36586d872082ed8181ee83d2a0ec20f04 0x8738487ebe69b93d8e51583be8eee50bb4213fc49c767d329632730cc193b873554428fc936ca3569afc15f1c9365f6591d6251a89fee9c9ac661116824d3a1301 0x03adb8de4bfb65db2cfd6120d55c6526ae9c52e675db7e47308636534ba7786110)",
        "(secp256k1-verify 0xde5b9eb9e7c5592930eb2e30a01369c36586d872082ed8181ee83d2a0ec20f04 0x8738487ebe69b93d8e51583be8eee50bb4213fc49c767d329632730cc193b873554428fc936ca3569afc15f1c9365f6591d6251a89fee9c9ac661116824d3a13 0x03adb8de4bfb65db2cfd6120d55c6526ae9c52e675db7e47308636534ba7786110)",
        "(secp256k1-verify 0x0000000000000000000000000000000000000000000000000000000000000000 0x0000000000000000000000000000000000000000000000000000000000000000000000000000000000000000000000000000000000000000000000000000000000 0x03adb8de4bfb65db2cfd6120d55c6526ae9c52e675db7e47308636534ba7786110)",
        "(secp256k1-verify 0xde5b9eb9e7c5592930eb2e30a01369c36586d872082ed8181ee83d2a0ec20f04 0x8738487ebe69b93d8e51583be8eee50bb4213fc49c767d329632730cc193b873554428fc936ca3569afc15f1c9365f6591d6251a89fee9c9ac661116824d3a1305 0x03adb8de4bfb65db2cfd6120d55c6526ae9c52e675db7e47308636534ba7786110)",
        "(unwrap! (principal-of? 0x03adb8de4bfb65db2cfd6120d55c6526ae9c52e675db7e47308636534ba7786110) 4)", // (buff 33)
        "(unwrap-err! (principal-of? 0x000000000000000000000000000000000000000000000000000000000000000000) 3)",
    ];

    let privk = StacksPrivateKey::from_hex(
        "510f96a8efd0b11e211733c1ac5e3fa6f3d3fcdd62869e376c47decb3e14fea101",
    )
    .unwrap(); // need the "compressed extra 0x01 to match, as this changes the address"
    eprintln!("privk {:?}", &privk);
    eprintln!("from_private {:?}", &StacksPublicKey::from_private(&privk));
    let addr = StacksAddress::from_public_keys(
        C32_ADDRESS_VERSION_TESTNET_SINGLESIG,
        &AddressHashMode::SerializeP2PKH,
        1,
        &vec![StacksPublicKey::from_private(&privk)],
    )
    .unwrap();
    eprintln!("addr from privk {:?}", &addr);
    let principal = addr.to_account_principal();
    if let PrincipalData::Standard(data) = PrincipalData::from(principal.clone()) {
        eprintln!("test_secp256k1 principal {:?}", data.to_address());
    }

    let addr = StacksAddress::from_public_keys(
        C32_ADDRESS_VERSION_TESTNET_SINGLESIG,
        &AddressHashMode::SerializeP2PKH,
        1,
        &vec![StacksPublicKey::from_hex(
            "03adb8de4bfb65db2cfd6120d55c6526ae9c52e675db7e47308636534ba7786110",
        )
        .unwrap()],
    )
    .unwrap();
    eprintln!("addr from hex {:?}", addr);
    let principal = addr.to_account_principal();
    if let PrincipalData::Standard(data) = PrincipalData::from(principal.clone()) {
        eprintln!("test_secp256k1 principal {:?}", data.to_address());
    }

    let expectations = [
        Value::Sequence(SequenceData::Buffer(BuffData {
            data: hex_bytes("03adb8de4bfb65db2cfd6120d55c6526ae9c52e675db7e47308636534ba7786110")
                .unwrap(),
        })),
        Value::UInt(1),
        Value::UInt(2),
        Value::Bool(true),
        Value::Bool(true),
        Value::Bool(false),
        Value::Bool(false),
        Value::Principal(principal),
        Value::UInt(1),
    ];

    secp256k1_evals
        .iter()
        .zip(expectations.iter())
        .for_each(|(program, expectation)| assert_eq!(expectation.clone(), execute(program)));
}

#[test]
fn test_secp256k1_errors() {
    let secp256k1_evals = [
        "(secp256k1-recover? 0xde5b9eb9e7c5592930eb2e30a01369c36586d872082ed8181ee83d2a0ec20f 0x8738487ebe69b93d8e51583be8eee50bb4213fc49c767d329632730cc193b873554428fc936ca3569afc15f1c9365f6591d6251a89fee9c9ac661116824d3a1301)",
        "(secp256k1-recover? 0xde5b9eb9e7c5592930eb2e30a01369c36586d872082ed8181ee83d2a0ec20f04 0x8738487ebe69b93d8e51583be8eee50bb4213fc49c767d329632730cc193b873554428fc936ca3569afc15f1c9365f6591d6251a89fee9c9ac661116824d3a130100)",
        "(secp256k1-recover? 0xde5b9eb9e7c5592930eb2e30a01369c36586d872082ed8181ee83d2a0ec20f04)",
        "(secp256k1-recover? 0xde5b9eb9e7c5592930eb2e30a01369c36586d872082ed8181ee83d2a0ec20f04 0x8738487ebe69b93d8e51583be8eee50bb4213fc49c767d329632730cc193b873554428fc936ca3569afc15f1c9365f6591d6251a89fee9c9ac661116824d3a1301 3)",

        "(secp256k1-verify 0xde5b9eb9e7c5592930eb2e30a01369c36586d872082ed8181ee83d2a0ec20f 0x8738487ebe69b93d8e51583be8eee50bb4213fc49c767d329632730cc193b873554428fc936ca3569afc15f1c9365f6591d6251a89fee9c9ac661116824d3a1301 0x03adb8de4bfb65db2cfd6120d55c6526ae9c52e675db7e47308636534ba7786110)",
        "(secp256k1-verify 0xde5b9eb9e7c5592930eb2e30a01369c36586d872082ed8181ee83d2a0ec20f04 0x8738487ebe69b93d8e51583be8eee50bb4213fc49c767d329632730cc193b873554428fc936ca3569afc15f1c9365f6591d6251a89fee9c9ac661116824d3a130111 0x03adb8de4bfb65db2cfd6120d55c6526ae9c52e675db7e47308636534ba7786110)",
        "(secp256k1-verify 0xde5b9eb9e7c5592930eb2e30a01369c36586d872082ed8181ee83d2a0ec20f04 0x8738487ebe69b93d8e51583be8eee50bb4213fc49c767d329632730cc193b873554428fc936ca3569afc15f1c9365f6591d6251a89fee9c9ac661116824d3a1301 0x03adb8de4bfb65db2cfd6120d55c6526ae9c52e675db7e47308636534ba7)",
        "(secp256k1-verify 0xde5b9eb9e7c5592930eb2e30a01369c36586d872082ed8181ee83d2a0ec20f04 0x8738487ebe69b93d8e51583be8eee50bb4213fc49c767d329632730cc193b873554428fc936ca3569afc15f1c9365f6591d6251a89fee9c9ac661116824d3a1301)",

        "(principal-of? 0x03adb8de4bfb65db2cfd6120d55c6526ae9c52e675db7e47308636534ba77861 0x03adb8de4bfb65db2cfd6120d55c6526ae9c52e675db7e47308636534ba77861)",
        "(principal-of?)",
    ];

    let expectations: &[Error] = &[
        CheckErrors::TypeValueError(TypeSignature::SequenceType(SequenceSubtype::BufferType(BufferLength(32))), Value::Sequence(SequenceData::Buffer(BuffData { data: hex_bytes("de5b9eb9e7c5592930eb2e30a01369c36586d872082ed8181ee83d2a0ec20f").unwrap() }))).into(),
        CheckErrors::TypeValueError(TypeSignature::SequenceType(SequenceSubtype::BufferType(BufferLength(65))), Value::Sequence(SequenceData::Buffer(BuffData { data: hex_bytes("8738487ebe69b93d8e51583be8eee50bb4213fc49c767d329632730cc193b873554428fc936ca3569afc15f1c9365f6591d6251a89fee9c9ac661116824d3a130100").unwrap() }))).into(),
        CheckErrors::IncorrectArgumentCount(2, 1).into(),
        CheckErrors::IncorrectArgumentCount(2, 3).into(),

        CheckErrors::TypeValueError(TypeSignature::SequenceType(SequenceSubtype::BufferType(BufferLength(32))), Value::Sequence(SequenceData::Buffer(BuffData { data: hex_bytes("de5b9eb9e7c5592930eb2e30a01369c36586d872082ed8181ee83d2a0ec20f").unwrap() }))).into(),
        CheckErrors::TypeValueError(TypeSignature::SequenceType(SequenceSubtype::BufferType(BufferLength(65))), Value::Sequence(SequenceData::Buffer(BuffData { data: hex_bytes("8738487ebe69b93d8e51583be8eee50bb4213fc49c767d329632730cc193b873554428fc936ca3569afc15f1c9365f6591d6251a89fee9c9ac661116824d3a130111").unwrap() }))).into(),
        CheckErrors::TypeValueError(TypeSignature::SequenceType(SequenceSubtype::BufferType(BufferLength(33))), Value::Sequence(SequenceData::Buffer(BuffData { data: hex_bytes("03adb8de4bfb65db2cfd6120d55c6526ae9c52e675db7e47308636534ba7").unwrap() }))).into(),
        CheckErrors::IncorrectArgumentCount(3, 2).into(),

        CheckErrors::IncorrectArgumentCount(1, 2).into(),
        CheckErrors::IncorrectArgumentCount(1, 0).into(),
    ];

    for (program, expectation) in secp256k1_evals.iter().zip(expectations.iter()) {
        assert_eq!(*expectation, vm_execute(program).unwrap_err());
    }
}

#[test]
fn test_buffer_equality() {
    let tests = [
        "(is-eq \"a b c\" \"a b c\")",
        "(is-eq \"\\\" a b d\"
               \"\\\" a b d\")",
        "(not (is-eq \"\\\" a b d\"
                    \" a b d\"))",
    ];
    let expectations = [Value::Bool(true), Value::Bool(true), Value::Bool(true)];

    tests
        .iter()
        .zip(expectations.iter())
        .for_each(|(program, expectation)| assert_eq!(expectation.clone(), execute(program)));
}

#[test]
fn test_principal_equality() {
    let tests = [
        "(is-eq 'SZ2J6ZY48GV1EZ5V2V5RB9MP66SW86PYKKQ9H6DPR 'SZ2J6ZY48GV1EZ5V2V5RB9MP66SW86PYKKQ9H6DPR)",
        "(not (is-eq 'SZ2J6ZY48GV1EZ5V2V5RB9MP66SW86PYKKQ9H6DPR
                   'SM2J6ZY48GV1EZ5V2V5RB9MP66SW86PYKKQVX8X0G))"];
    let expectations = [Value::Bool(true), Value::Bool(true)];

    tests
        .iter()
        .zip(expectations.iter())
        .for_each(|(program, expectation)| assert_eq!(expectation.clone(), execute(program)));
}

#[test]
fn test_simple_if_functions() {
    //
    //  test program:
    //  (define (with_else x) (if (is-eq 5 x) 1 0)
    //  (define (without_else x) (if (is-eq 5 x) 1)
    //  (with_else 5)
    //  (with_else 3)
    //  (without_else 3)

    use vm::callables::DefineType::Private;

    let contract_id = QualifiedContractIdentifier::transient();

    let evals = parse(
        &contract_id,
        &"(with_else 5)
         (without_else 3)
         (with_else 3)",
    );

    let contract_id = QualifiedContractIdentifier::transient();

    let function_bodies = parse(
        &contract_id,
        &"(if (is-eq 5 x) 1 0)
                                  (if (is-eq 5 x) 1 3)",
    );

    if let Ok(parsed_bodies) = function_bodies {
        let func_args1 = vec![("x".into(), TypeSignature::IntType)];
        let func_args2 = vec![("x".into(), TypeSignature::IntType)];
        let user_function1 = DefinedFunction::new(
            func_args1,
            parsed_bodies[0].clone(),
            Private,
            &"with_else".into(),
            &"",
        );

        let user_function2 = DefinedFunction::new(
            func_args2,
            parsed_bodies[1].clone(),
            Private,
            &"without_else".into(),
            &"",
        );

        let context = LocalContext::new();
        let mut contract_context = ContractContext::new(
            QualifiedContractIdentifier::transient(),
            ClarityVersion::Clarity1,
        );
        let mut marf = MemoryBackingStore::new();
        let mut global_context =
            GlobalContext::new(false, marf.as_clarity_db(), LimitedCostTracker::new_free());

        contract_context
            .functions
            .insert("with_else".into(), user_function1);
        contract_context
            .functions
            .insert("without_else".into(), user_function2);

        let mut call_stack = CallStack::new();
        let mut env = Environment::new(
            &mut global_context,
            &contract_context,
            &mut call_stack,
            None,
            None,
            None,
        );

        if let Ok(tests) = evals {
            assert_eq!(Ok(Value::Int(1)), eval(&tests[0], &mut env, &context));
            assert_eq!(Ok(Value::Int(3)), eval(&tests[1], &mut env, &context));
            assert_eq!(Ok(Value::Int(0)), eval(&tests[2], &mut env, &context));
        } else {
            assert!(false, "Failed to parse function bodies.");
        }
    } else {
        assert!(false, "Failed to parse function bodies.");
    }
}

#[test]
fn test_concat_append_supertype() {
    let tests = [
        "(concat (list) (list 4 5))",
        "(concat (list (list 2) (list) (list 4 5))
                 (list (list) (list) (list 7 8 9)))",
        "(append (list) 1)",
        "(append (list (list 3 4) (list)) (list 4 5 7))",
    ];

    let expectations = [
        Value::list_from(vec![Value::Int(4), Value::Int(5)]).unwrap(),
        Value::list_from(vec![
            Value::list_from(vec![Value::Int(2)]).unwrap(),
            Value::list_from(vec![]).unwrap(),
            Value::list_from(vec![Value::Int(4), Value::Int(5)]).unwrap(),
            Value::list_from(vec![]).unwrap(),
            Value::list_from(vec![]).unwrap(),
            Value::list_from(vec![Value::Int(7), Value::Int(8), Value::Int(9)]).unwrap(),
        ])
        .unwrap(),
        Value::list_from(vec![Value::Int(1)]).unwrap(),
        Value::list_from(vec![
            Value::list_from(vec![Value::Int(3), Value::Int(4)]).unwrap(),
            Value::list_from(vec![]).unwrap(),
            Value::list_from(vec![Value::Int(4), Value::Int(5), Value::Int(7)]).unwrap(),
        ])
        .unwrap(),
    ];

    tests
        .iter()
        .zip(expectations.iter())
        .for_each(|(program, expectation)| assert_eq!(expectation.clone(), execute(program)));
}

#[test]
fn test_simple_arithmetic_functions() {
    let tests = [
        "(* 52314 414)",
        "(/ 52314 414)",
        "(* 2 3 4 5)",
        "(/ 10 13)",
        "(mod 51 2)",
        "(- 5 4 1)",
        "(+ 5 4 1)",
        "(is-eq (* 2 3)
              (+ 2 2 2))",
        "(> 1 2)",
        "(< 1 2)",
        "(<= 1 1)",
        "(>= 2 1)",
        "(>= 1 1)",
        "(pow 2 16)",
        "(pow 2 32)",
        "(pow 0 0)",
        "(pow 170141183460469231731687303715884105727 1)",
        "(pow u340282366920938463463374607431768211455 u1)",
        "(pow 0 170141183460469231731687303715884105727)",
        "(pow u1 u340282366920938463463374607431768211455)",
        "(sqrti u81)",
        "(sqrti u80)",
        "(sqrti 81)",
        "(sqrti 80)",
        // from https://en.wikipedia.org/wiki/128-bit_computing
        "(sqrti 170141183460469231731687303715884105727)", // max i128
        "(sqrti u340282366920938463463374607431768211455)", // max u128
        "(log2 u8)",
        "(log2 u9)",
        "(log2 8)",
        "(log2 9)",
        "(log2 170141183460469231731687303715884105727)", // max i128
        "(log2 u340282366920938463463374607431768211455)", // max u128
        "(+ (pow u2 u127) (- (pow u2 u127) u1))",
        "(+ (to-uint 127) u10)",
        "(to-int (- (pow u2 u127) u1))",
        "(- (pow 2 32))",
    ];

    let expectations = [
        Value::Int(21657996),
        Value::Int(126),
        Value::Int(120),
        Value::Int(0),
        Value::Int(1),
        Value::Int(0),
        Value::Int(10),
        Value::Bool(true),
        Value::Bool(false),
        Value::Bool(true),
        Value::Bool(true),
        Value::Bool(true),
        Value::Bool(true),
        Value::Int(65536),
        Value::Int(u32::max_value() as i128 + 1),
        Value::Int(1),
        Value::Int(170_141_183_460_469_231_731_687_303_715_884_105_727),
        Value::UInt(340_282_366_920_938_463_463_374_607_431_768_211_455),
        Value::Int(0),
        Value::UInt(1),
        Value::UInt(9),
        Value::UInt(8),
        Value::Int(9),
        Value::Int(8),
        Value::Int(13_043_817_825_332_782_212),
        Value::UInt(18_446_744_073_709_551_615),
        Value::UInt(3),
        Value::UInt(3),
        Value::Int(3),
        Value::Int(3),
        Value::Int(126),
        Value::UInt(127),
        Value::UInt(u128::max_value()),
        Value::UInt(137),
        Value::Int(i128::max_value()),
        Value::Int(-1 * (u32::max_value() as i128 + 1)),
    ];

    tests
        .iter()
        .zip(expectations.iter())
        .for_each(|(program, expectation)| assert_eq!(expectation.clone(), execute(program)));
}

#[test]
fn test_simple_arithmetic_errors() {
    let tests = [
        "(>= 1)",
        "(+ 1 true)",
        "(/ 10 0)",
        "(mod 10 0)",
        "(pow 2 128)",
        "(* 10 (pow 2 126))",
        "(+ (pow 2 126) (pow 2 126))",
        "(- 0 (pow 2 126) (pow 2 126) 1)",
        "(-)",
        "(/)",
        "(mod 1)",
        "(pow 1)",
        "(sqrti)",
        "(sqrti 256 16)",
        "(sqrti -1)",
        "(log2)",
        "(log2 8 9)",
        "(log2 -8)",
        "(xor 1)",
        "(pow 2 (pow 2 32))",
        "(pow 2 (- 1))",
        "(is-eq (some 1) (some true))",
    ];

    let expectations: &[Error] = &[
        CheckErrors::IncorrectArgumentCount(2, 1).into(),
        CheckErrors::TypeValueError(TypeSignature::IntType, Value::Bool(true)).into(),
        RuntimeErrorType::DivisionByZero.into(),
        RuntimeErrorType::DivisionByZero.into(),
        RuntimeErrorType::ArithmeticOverflow.into(),
        RuntimeErrorType::ArithmeticOverflow.into(),
        RuntimeErrorType::ArithmeticOverflow.into(),
        RuntimeErrorType::ArithmeticUnderflow.into(),
        CheckErrors::IncorrectArgumentCount(1, 0).into(),
        CheckErrors::IncorrectArgumentCount(1, 0).into(),
        CheckErrors::IncorrectArgumentCount(2, 1).into(),
        CheckErrors::IncorrectArgumentCount(2, 1).into(),
        CheckErrors::IncorrectArgumentCount(1, 0).into(),
        CheckErrors::IncorrectArgumentCount(1, 2).into(),
        RuntimeErrorType::Arithmetic("sqrti must be passed a positive integer".to_string()).into(),
        CheckErrors::IncorrectArgumentCount(1, 0).into(),
        CheckErrors::IncorrectArgumentCount(1, 2).into(),
        RuntimeErrorType::Arithmetic("log2 must be passed a positive integer".to_string()).into(),
        CheckErrors::IncorrectArgumentCount(2, 1).into(),
        RuntimeErrorType::Arithmetic(
            "Power argument to (pow ...) must be a u32 integer".to_string(),
        )
        .into(),
        RuntimeErrorType::Arithmetic(
            "Power argument to (pow ...) must be a u32 integer".to_string(),
        )
        .into(),
        CheckErrors::TypeError(TypeSignature::from("bool"), TypeSignature::from("int")).into(),
    ];

    for (program, expectation) in tests.iter().zip(expectations.iter()) {
        assert_eq!(*expectation, vm_execute(program).unwrap_err());
    }
}

#[test]
fn test_unsigned_arithmetic() {
    let tests = [
        "(- u10)",
        "(- u10 u11)",
        "(> u10 80)",
        "(+ u10 80)",
        "(to-uint -10)",
        "(to-int (pow u2 u127))",
    ];

    let expectations: &[Error] = &[
        RuntimeErrorType::ArithmeticUnderflow.into(),
        RuntimeErrorType::ArithmeticUnderflow.into(),
        CheckErrors::UnionTypeValueError(
            vec![TypeSignature::IntType, TypeSignature::UIntType],
            Value::UInt(10),
        )
        .into(),
        CheckErrors::TypeValueError(TypeSignature::UIntType, Value::Int(80)).into(),
        RuntimeErrorType::ArithmeticUnderflow.into(),
        RuntimeErrorType::ArithmeticOverflow.into(),
    ];

    for (program, expectation) in tests.iter().zip(expectations.iter()) {
        assert_eq!(*expectation, vm_execute(program).unwrap_err());
    }
}

#[test]
fn test_options_errors() {
    let tests = [
        "(is-none 2 1)",
        "(is-none true)",
        "(is-ok 2 1)",
        "(is-ok true)",
        "(is-err 2 1)",
        "(is-err true)",
        "(is-some 2 1)",
        "(is-some true)",
        "(ok 2 3)",
        "(some 2 3)",
        "(err 4 5)",
        "(default-to 4 5 7)",
        "(default-to 4 true)",
        "(get field-0 (some 1))",
        "(get field-0 1)",
    ];

    let expectations: &[Error] = &[
        CheckErrors::IncorrectArgumentCount(1, 2).into(),
        CheckErrors::ExpectedOptionalValue(Value::Bool(true)).into(),
        CheckErrors::IncorrectArgumentCount(1, 2).into(),
        CheckErrors::ExpectedResponseValue(Value::Bool(true)).into(),
        CheckErrors::IncorrectArgumentCount(1, 2).into(),
        CheckErrors::ExpectedResponseValue(Value::Bool(true)).into(),
        CheckErrors::IncorrectArgumentCount(1, 2).into(),
        CheckErrors::ExpectedOptionalValue(Value::Bool(true)).into(),
        CheckErrors::IncorrectArgumentCount(1, 2).into(),
        CheckErrors::IncorrectArgumentCount(1, 2).into(),
        CheckErrors::IncorrectArgumentCount(1, 2).into(),
        CheckErrors::IncorrectArgumentCount(2, 3).into(),
        CheckErrors::ExpectedOptionalValue(Value::Bool(true)).into(),
        CheckErrors::ExpectedTuple(TypeSignature::IntType).into(),
        CheckErrors::ExpectedTuple(TypeSignature::IntType).into(),
    ];

    for (program, expectation) in tests.iter().zip(expectations.iter()) {
        assert_eq!(*expectation, vm_execute(program).unwrap_err());
    }
}

#[test]
fn test_stx_ops_errors() {
    let tests = [
        r#"(stx-transfer? u4 'SZ2J6ZY48GV1EZ5V2V5RB9MP66SW86PYKKQ9H6DPR)"#,
        r#"(stx-transfer? 4 'SZ2J6ZY48GV1EZ5V2V5RB9MP66SW86PYKKQ9H6DPR 'SZ2J6ZY48GV1EZ5V2V5RB9MP66SW86PYKKQ9H6DPR)"#,
        r#"(stx-transfer? u4 u3 u2)"#,
        r#"(stx-transfer? true 'SZ2J6ZY48GV1EZ5V2V5RB9MP66SW86PYKKQ9H6DPR 'SZ2J6ZY48GV1EZ5V2V5RB9MP66SW86PYKKQ9H6DPR)"#,
        r#"(stx-transfer-memo? u4 'SZ2J6ZY48GV1EZ5V2V5RB9MP66SW86PYKKQ9H6DPR 0x0102)"#,
        r#"(stx-transfer-memo? 4 'SZ2J6ZY48GV1EZ5V2V5RB9MP66SW86PYKKQ9H6DPR 'SZ2J6ZY48GV1EZ5V2V5RB9MP66SW86PYKKQ9H6DPR 0x0102)"#,
        r#"(stx-transfer-memo? u4 u3 u2 0x0102)"#,
        r#"(stx-transfer-memo? true 'SZ2J6ZY48GV1EZ5V2V5RB9MP66SW86PYKKQ9H6DPR 'SZ2J6ZY48GV1EZ5V2V5RB9MP66SW86PYKKQ9H6DPR 0x0102)"#,
        "(stx-burn? u4)",
        "(stx-burn? 4 'SZ2J6ZY48GV1EZ5V2V5RB9MP66SW86PYKKQ9H6DPR)",
    ];

    let expectations: &[Error] = &[
        CheckErrors::IncorrectArgumentCount(3, 2).into(),
        CheckErrors::BadTransferSTXArguments.into(),
        CheckErrors::BadTransferSTXArguments.into(),
        CheckErrors::BadTransferSTXArguments.into(),
        CheckErrors::IncorrectArgumentCount(4, 3).into(),
        CheckErrors::BadTransferSTXArguments.into(),
        CheckErrors::BadTransferSTXArguments.into(),
        CheckErrors::BadTransferSTXArguments.into(),
        CheckErrors::IncorrectArgumentCount(2, 1).into(),
        CheckErrors::BadTransferSTXArguments.into(),
    ];

    for (program, expectation) in tests.iter().zip(expectations.iter()) {
        assert_eq!(*expectation, vm_execute_v2(program).unwrap_err());
    }
}

#[test]
fn test_some() {
    let tests = [
        "(is-eq (some 1) (some 1))",
        "(is-eq none none)",
        "(is-none (some 1))",
        "(is-some (some 1))",
        "(is-some none)",
        "(is-none none)",
        "(is-eq (some 1) none)",
        "(is-eq none (some 1))",
        "(is-eq (some 1) (some 2))",
    ];

    let expectations = [
        Value::Bool(true),
        Value::Bool(true),
        Value::Bool(false),
        Value::Bool(true),
        Value::Bool(false),
        Value::Bool(true),
        Value::Bool(false),
        Value::Bool(false),
        Value::Bool(false),
    ];

    for (program, expectation) in tests.iter().zip(expectations.iter()) {
        assert_eq!(*expectation, vm_execute(program).unwrap().unwrap());
    }
}

#[test]
fn test_option_destructs() {
    let tests = [
        "(unwrap! (some 1) 2)",
        "(unwrap-err! (err 1) 2)",
        "(unwrap-err! (some 2) 2)",
        "(unwrap! (ok 3) 2)",
        "(unwrap! (err 3) 2)",
        "(unwrap-panic (ok 3))",
        "(unwrap-panic (some 3))",
        "(unwrap-err-panic (err 3))",
        "(unwrap-err-panic (ok 3))",
        "(unwrap-panic none)",
        "(unwrap-panic (err 3))",
        "(match (some 1) inner-value (+ 1 inner-value) (/ 1 0))",
        "(match none inner-value (/ 1 0) (+ 1 8))",
        "(match (ok 1) ok-val (+ 1 ok-val) err-val (/ err-val 0))",
        "(match (err 1) ok-val (/ ok-val 0) err-val (+ err-val 7))",
        "(match 1 ok-val (/ ok-val 0) err-val (+ err-val 7))",
        "(match 2 ok-val (/ ok-val 0) (+ 3 7))",
        "(try! (err u1))",
        "(try! (ok 3))",
        "(try! none)",
        "(try! (some true))",
        "(try! none 1)",
        "(try! 1)",
    ];

    let expectations: &[Result<Value, Error>] = &[
        Ok(Value::Int(1)),
        Ok(Value::Int(1)),
        Err(CheckErrors::ExpectedResponseValue(Value::some(Value::Int(2)).unwrap()).into()),
        Ok(Value::Int(3)),
        Err(ShortReturnType::ExpectedValue(Value::Int(2)).into()),
        Ok(Value::Int(3)),
        Ok(Value::Int(3)),
        Ok(Value::Int(3)),
        Err(RuntimeErrorType::UnwrapFailure.into()),
        Err(RuntimeErrorType::UnwrapFailure.into()),
        Err(RuntimeErrorType::UnwrapFailure.into()),
        Ok(Value::Int(2)),
        Ok(Value::Int(9)),
        Ok(Value::Int(2)),
        Ok(Value::Int(8)),
        Err(CheckErrors::BadMatchInput(TypeSignature::IntType).into()),
        Err(CheckErrors::BadMatchInput(TypeSignature::IntType).into()),
        Err(ShortReturnType::ExpectedValue(Value::error(Value::UInt(1)).unwrap()).into()),
        Ok(Value::Int(3)),
        Err(ShortReturnType::ExpectedValue(Value::none()).into()),
        Ok(Value::Bool(true)),
        Err(CheckErrors::IncorrectArgumentCount(1, 2).into()),
        Err(CheckErrors::ExpectedOptionalOrResponseValue(Value::Int(1)).into()),
    ];

    for (program, expectation) in tests.iter().zip(expectations.iter()) {
        assert_eq!(*expectation, vm_execute(program).map(|x| x.unwrap()));
    }
}

#[test]
fn test_hash_errors() {
    let tests = [
        "(sha256 2 1)",
        "(keccak256 3 1)",
        "(hash160 2 1)",
        "(sha256 true)",
        "(keccak256 true)",
        "(hash160 true)",
        "(sha512 true)",
        "(sha512 1 2)",
        "(sha512/256 true)",
        "(sha512/256 1 2)",
    ];

    let expectations: &[Error] = &[
        CheckErrors::IncorrectArgumentCount(1, 2).into(),
        CheckErrors::IncorrectArgumentCount(1, 2).into(),
        CheckErrors::IncorrectArgumentCount(1, 2).into(),
        CheckErrors::UnionTypeValueError(
            vec![
                TypeSignature::IntType,
                TypeSignature::UIntType,
                TypeSignature::max_buffer(),
            ],
            Value::Bool(true),
        )
        .into(),
        CheckErrors::UnionTypeValueError(
            vec![
                TypeSignature::IntType,
                TypeSignature::UIntType,
                TypeSignature::max_buffer(),
            ],
            Value::Bool(true),
        )
        .into(),
        CheckErrors::UnionTypeValueError(
            vec![
                TypeSignature::IntType,
                TypeSignature::UIntType,
                TypeSignature::max_buffer(),
            ],
            Value::Bool(true),
        )
        .into(),
        CheckErrors::UnionTypeValueError(
            vec![
                TypeSignature::IntType,
                TypeSignature::UIntType,
                TypeSignature::max_buffer(),
            ],
            Value::Bool(true),
        )
        .into(),
        CheckErrors::IncorrectArgumentCount(1, 2).into(),
        CheckErrors::UnionTypeValueError(
            vec![
                TypeSignature::IntType,
                TypeSignature::UIntType,
                TypeSignature::max_buffer(),
            ],
            Value::Bool(true),
        )
        .into(),
        CheckErrors::IncorrectArgumentCount(1, 2).into(),
    ];

    for (program, expectation) in tests.iter().zip(expectations.iter()) {
        assert_eq!(*expectation, vm_execute(program).unwrap_err());
    }
}

#[test]
fn test_bool_functions() {
    let tests = [
        "true",
        "(and true true true)",
        "(and false true true)",
        "(and false (> 1 (/ 10 0)))",
        "(or true (> 1 (/ 10 0)))",
        "(or false false false)",
        "(not true)",
        "(and true false)",
        "(or false true)",
    ];

    let expectations = [
        Value::Bool(true),
        Value::Bool(true),
        Value::Bool(false),
        Value::Bool(false),
        Value::Bool(true),
        Value::Bool(false),
        Value::Bool(false),
        Value::Bool(false),
        Value::Bool(true),
    ];

    tests
        .iter()
        .zip(expectations.iter())
        .for_each(|(program, expectation)| assert_eq!(expectation.clone(), execute(program)));
}

#[test]
fn test_bad_lets() {
    let tests = [
        "(let ((tx-sender 1)) (+ tx-sender tx-sender))",
        "(let ((* 1)) (+ * *))",
        "(let ((a 1) (a 2)) (+ a a))",
        "(let ((a 1) (b 2)) (var-set cursor a) (var-set cursor (+ b (var-get cursor))) (+ a b))",
        "(let ((true 0)) true)",
        "(let ((false 1)) false)",
    ];

    let expectations: &[Error] = &[
        CheckErrors::NameAlreadyUsed("tx-sender".to_string()).into(),
        CheckErrors::NameAlreadyUsed("*".to_string()).into(),
        CheckErrors::NameAlreadyUsed("a".to_string()).into(),
        CheckErrors::NoSuchDataVariable("cursor".to_string()).into(),
        CheckErrors::NameAlreadyUsed("true".to_string()).into(),
        CheckErrors::NameAlreadyUsed("false".to_string()).into(),
    ];

    tests
        .iter()
        .zip(expectations.iter())
        .for_each(|(program, expectation)| {
            assert_eq!((*expectation), vm_execute(program).unwrap_err())
        });
}

#[test]
fn test_lets() {
    let tests = [
        "(let ((a 1) (b 2)) (+ a b))",
        "(define-data-var cursor int 0) (let ((a 1) (b 2)) (var-set cursor a) (var-set cursor (+ b (var-get cursor))) (var-get cursor))"];

    let expectations = [Value::Int(3), Value::Int(3)];

    tests
        .iter()
        .zip(expectations.iter())
        .for_each(|(program, expectation)| assert_eq!(expectation.clone(), execute(program)));
}

#[test]
// tests that the type signature of the result of a merge tuple is updated.
//  this is required to pass the type admission checks of, e.g., data store
//  operations like `(define-data-var ...)`
fn merge_update_type_signature_2239() {
    let tests = [
        "(define-data-var a {p: uint} (merge {p: 2} {p: u2})) (var-get a)",
        "(merge {p: 2} {p: u2})",
        "(merge {p: 2} {q: 3})",
        "(define-data-var c {p: uint} {p: u2}) (var-get c)",
        "(define-data-var d {p: uint} (merge {p: u2} {p: u2})) (var-get d)",
        "(define-data-var e {p: int, q: int} {p: 2, q: 3}) (var-get e)",
        "(define-data-var f {p: int, q: int} (merge {q: 2, p: 3} {p: 4})) (var-get f)",
    ];

    let expectations = [
        "(tuple (p u2))",
        "(tuple (p u2))",
        "(tuple (p 2) (q 3))",
        "(tuple (p u2))",
        "(tuple (p u2))",
        "(tuple (p 2) (q 3))",
        "(tuple (p 4) (q 2))",
    ];

    tests
        .iter()
        .zip(expectations.iter())
        .for_each(|(program, expectation)| {
            assert_eq!(expectation.to_string(), execute(program).to_string())
        });
}

#[test]
fn test_2053_stacked_user_funcs() {
    let test = "
(define-read-only (identity (n int)) n)
(begin (identity (identity 1)))
";

    let expectation = Value::Int(1);

    assert_eq!(expectation, execute(test));
}

#[test]
fn test_asserts() {
    let tests = [
        "(begin (asserts! (is-eq 1 1) (err 0)) (ok 1))",
        "(begin (asserts! (is-eq 1 1) (err 0)) (asserts! (is-eq 2 2) (err 1)) (ok 2))",
    ];

    let expectations = [
        Value::okay(Value::Int(1)).unwrap(),
        Value::okay(Value::Int(2)).unwrap(),
    ];

    tests
        .iter()
        .zip(expectations.iter())
        .for_each(|(program, expectation)| assert_eq!(expectation.clone(), execute(program)));
}

#[test]
fn test_asserts_short_circuit() {
    let tests = [
        "(begin (asserts! (is-eq 1 0) (err 0)) (ok 1))",
        "(begin (asserts! (is-eq 1 1) (err 0)) (asserts! (is-eq 2 1) (err 1)) (ok 2))",
    ];

    let expectations: &[Error] = &[
        Error::ShortReturn(ShortReturnType::AssertionFailed(
            Value::error(Value::Int(0)).unwrap(),
        )),
        Error::ShortReturn(ShortReturnType::AssertionFailed(
            Value::error(Value::Int(1)).unwrap(),
        )),
    ];

    tests
        .iter()
        .zip(expectations.iter())
        .for_each(|(program, expectation)| {
            assert_eq!((*expectation), vm_execute(program).unwrap_err())
        });
}

#[test]
fn test_is_mainnet() {
    let tests = [
        "is-in-mainnet", // true only on "mainnet"
        "is-in-regtest", // always true in a regtest
    ];

    let mainnet_expectations = [Value::Bool(true), Value::Bool(true)];

    tests
        .iter()
        .zip(mainnet_expectations.iter())
        .for_each(|(program, expectation)| {
            assert_eq!(
                expectation.clone(),
                execute_against_version_and_network(
                    program,
                    ClarityVersion::Clarity2,
                    true
                ).unwrap().unwrap()
            )
        });

    let testnet_expectations = [Value::Bool(false), Value::Bool(true)];

    tests
        .iter()
        .zip(testnet_expectations.iter())
        .for_each(|(program, expectation)| {
            assert_eq!(
                expectation.clone(),
                execute_against_version_and_network(
                    program,
                    ClarityVersion::Clarity2,
                    false
                ).unwrap().unwrap()
            )
        });
}<|MERGE_RESOLUTION|>--- conflicted
+++ resolved
@@ -30,11 +30,7 @@
 use vm::types::signatures::BufferLength;
 use vm::types::{BuffData, QualifiedContractIdentifier, TypeSignature};
 use vm::types::{PrincipalData, ResponseData, SequenceData, SequenceSubtype};
-<<<<<<< HEAD
 use vm::{eval, execute as vm_execute, execute_against_version_and_network};
-=======
-use vm::{eval, execute as vm_execute, execute_v2 as vm_execute_v2};
->>>>>>> a83f45ed
 use vm::{CallStack, ContractContext, Environment, GlobalContext, LocalContext, Value};
 
 use crate::types::chainstate::StacksAddress;
@@ -709,7 +705,10 @@
     ];
 
     for (program, expectation) in tests.iter().zip(expectations.iter()) {
-        assert_eq!(*expectation, vm_execute_v2(program).unwrap_err());
+        assert_eq!(*expectation, execute_against_version_and_network(program,
+                    ClarityVersion::Clarity2,
+                    true
+				).unwrap_err());
     }
 }
 
